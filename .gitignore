--- conflicted
+++ resolved
@@ -16,8 +16,5 @@
 tmp/*
 package/DEBIAN/control
 *.swp
-<<<<<<< HEAD
 .idea
-=======
-.vscode/*
->>>>>>> e9cb212c
+.vscode