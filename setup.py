--- conflicted
+++ resolved
@@ -1,57 +1,6 @@
 from setuptools import setup
 
 setup(
-<<<<<<< HEAD
-    name='ckanext-dcat',
-    version=version,
-    description="Plugins for exposing and consuming DCAT metadata on CKAN",
-    long_description='''\
-    ''',
-    classifiers=[],
-    keywords='',
-    author='Open Knowledge Foundation',
-    author_email='info@ckan.org',
-    url='https://github.com/okfn/ckanext-dcat',
-    license='AGPL',
-    packages=find_packages(exclude=['ez_setup', 'examples', 'tests']),
-    namespace_packages=['ckanext'],
-    include_package_data=True,
-    zip_safe=False,
-    install_requires=[
-        # -*- Extra requirements: -*-
-    ],
-    entry_points='''
-
-    [ckan.plugins]
-    dcat_xml_harvester=ckanext.dcat.harvesters:DCATXMLHarvester
-    dcat_json_harvester=ckanext.dcat.harvesters:DCATJSONHarvester
-
-    dcat_rdf_harvester=ckanext.dcat.harvesters:DCATRDFHarvester
-
-    dcat_json_interface=ckanext.dcat.plugins:DCATJSONInterface
-
-    dcat=ckanext.dcat.plugins:DCATPlugin
-
-    structured_data=ckanext.dcat.plugins:StructuredDataPlugin
-
-    # Test plugins
-    test_rdf_harvester=ckanext.dcat.tests.harvester.test_harvester:TestRDFHarvester
-    test_rdf_null_harvester=ckanext.dcat.tests.harvester.test_harvester:TestRDFNullHarvester
-    test_rdf_exception_harvester=ckanext.dcat.tests.harvester.test_harvester:TestRDFExceptionHarvester
-
-    [ckan.rdf.profiles]
-    euro_dcat_ap=ckanext.dcat.profiles:EuropeanDCATAPProfile
-    euro_dcat_ap_2=ckanext.dcat.profiles:EuropeanDCATAP2Profile
-    euro_dcat_ap_3=ckanext.dcat.profiles:EuropeanDCATAP3Profile
-    euro_dcat_ap_scheming=ckanext.dcat.profiles:EuropeanDCATAPSchemingProfile
-    dcat_us_3=ckanext.dcat.profiles:DCATUS3Profile
-    schemaorg=ckanext.dcat.profiles:SchemaOrgProfile
-
-    [babel.extractors]
-    ckan = ckan.lib.extract:extract_ckan
-    ''',
-=======
->>>>>>> 1e945b6e
     message_extractors={
         'ckanext': [
             ('**.py', 'python', None),
