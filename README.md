--- conflicted
+++ resolved
@@ -11,51 +11,14 @@
 
 It also offers other features related to Semantic Data like exposing the necessary markup to get your datasets indexed in [Google Dataset Search](https://toolbox.google.com/datasetsearch).
 
-<<<<<<< HEAD
 > [!IMPORTANT]
 > * Custom extension designed for use with: [`mjanez/ckanext-schemingdcat`](https://github.com/mjanez/schemingdcat)
 >*  Contains [custom profiles](#custom-profiles) as `euro_dcat_ap_2`, `spain_dcat` or `spain_dcat_ap` to be used with [Spanish context for some codelists and metadata properties (GeoDCAT-AP ES)](https://github.com/mjanez/ckanext-schemingdcat#geodcat-ap-es) or [GeoDCAT-AP EU version](https://github.com/mjanez/ckanext-schemingdcat#geodcat-ap-eu).  All schema information is available in the [README](https://github.com/mjanez/ckanext-schemingdcat#schemas))
-=======
+
 Check the [overview](#overview) section for a summary of the available features.
->>>>>>> 51d65131
-
 
 ## Contents
 
-<<<<<<< HEAD
-- [ckanext-dcat](#ckanext-dcat)
-  - [Contents](#contents)
-  - [Overview](#overview)
-  - [Installation](#installation)
-  - [RDF DCAT endpoints](#rdf-dcat-endpoints)
-    - [Dataset endpoints](#dataset-endpoints)
-    - [Catalog endpoint](#catalog-endpoint)
-    - [URIs](#uris)
-    - [Content negotiation](#content-negotiation)
-  - [RDF DCAT harvester](#rdf-dcat-harvester)
-    - [Maximum file size](#maximum-file-size)
-    - [Transitive harvesting](#transitive-harvesting)
-    - [Extending the RDF harvester](#extending-the-rdf-harvester)
-  - [JSON DCAT harvester](#json-dcat-harvester)
-  - [RDF DCAT to CKAN dataset mapping](#rdf-dcat-to-ckan-dataset-mapping)
-  - [RDF DCAT Parser](#rdf-dcat-parser)
-  - [RDF DCAT Serializer](#rdf-dcat-serializer)
-    - [Inherit license from the dataset as fallback in distributions](#inherit-license-from-the-dataset-as-fallback-in-distributions)
-  - [Profiles](#profiles)
-    - [Custom profiles](#custom-profiles)
-    - [Writing custom profiles](#writing-custom-profiles)
-    - [Command line interface](#command-line-interface)
-    - [Compatibility mode](#compatibility-mode)
-  - [XML DCAT harvester (deprecated)](#xml-dcat-harvester-deprecated)
-  - [Translation of fields](#translation-of-fields)
-  - [Multilingual RDF support](#multilingual-rdf-support)
-  - [Structured data and Google Dataset Search indexing](#structured-data-and-google-dataset-search-indexing)
-  - [CLI](#cli)
-  - [Running the Tests](#running-the-tests)
-  - [Releases](#releases)
-  - [Acknowledgements](#acknowledgements)
-  - [Copying and License](#copying-and-license)
-=======
 <!-- toc -->
 
 - [Overview](#overview)
@@ -94,7 +57,6 @@
 - [Releases](#releases)
 - [Acknowledgements](#acknowledgements)
 - [Copying and License](#copying-and-license)
->>>>>>> 51d65131
 
 <!-- tocstop -->
 
@@ -459,12 +421,8 @@
 | vcard:Kind        | vcard:fn               | extra:contact_name                        | maintainer, author             | text      |                                                                                                                                                               |
 | vcard:Kind        | vcard:hasEmail         | extra:contact_email                       | maintainer_email, author_email | text      |                                                                                                                                                               |
 | dcat:Dataset      | dcat:distribution      | resources                                 |                                | text      |                                                                                                                                                               |
-<<<<<<< HEAD
 | dcat:Dataset      | dcatap:hvdCategory          | extra:hvd_category                        | Included [DCAT-AP v2.2.0-hvd](https://semiceu.github.io/DCAT-AP/releases/2.2.0-hvd/) | text      |                                                                                                                                                           |
-| dcat:Distribution | -                      | resource:uri                              |                                | text      | See note about URIs                                                                                                                                           |
-=======
-| dcat:Distribution | -                      | resource:uri                              |                                | text      |  See [URIs](#uris-1)                                                                                                                                           |
->>>>>>> 51d65131
+| dcat:Distribution | -                      | resource:uri                              |                                | text      |  See [URIs](#uris-1)(#uris-1)                                                                                                                                           |
 | dcat:Distribution | dct:title              | resource:name                             |                                | text      |                                                                                                                                                               |
 | dcat:Distribution | dcat:accessURL         | resource:access_url                       | resource:url                   | text      | If downloadURL is not present, accessURL will be used as resource url                                                                                         |
 | dcat:Distribution | dcat:downloadURL       | resource:download_url                     |                                | text      | If present, downloadURL will be used as resource url                                                                                                          |
