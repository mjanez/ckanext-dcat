# ckanext-dcat


[![Tests](https://github.com/ckan/ckanext-dcat/workflows/Tests/badge.svg?branch=master)](https://github.com/ckan/ckanext-dcat/actions)
[![Code Coverage](http://codecov.io/github/ckan/ckanext-dcat/coverage.svg?branch=master)](http://codecov.io/github/ckan/ckanext-dcat?branch=master)


This extension provides plugins that allow CKAN to expose and consume metadata from other catalogs using RDF documents serialized using DCAT. The Data Catalog Vocabulary (DCAT) is "an RDF vocabulary designed to facilitate interoperability between data catalogs published on the Web". More information can be found on the following W3C page:

[http://www.w3.org/TR/vocab-dcat](http://www.w3.org/TR/vocab-dcat)

It also offers other features related to Semantic Data like exposing the necessary markup to get your datasets indexed in [Google Dataset Search](https://toolbox.google.com/datasetsearch).

> [!IMPORTANT]
> * Custom extension designed for use with: [`mjanez/ckanext-schemingdcat`](https://github.com/mjanez/schemingdcat)
>*  Contains [custom profiles](#custom-profiles) as `euro_dcat_ap_2`, `spain_dcat` or `spain_dcat_ap` to be used with [Spanish context for some codelists and metadata properties (GeoDCAT-AP ES)](https://github.com/mjanez/ckanext-schemingdcat#geodcat-ap-es) or [GeoDCAT-AP EU version](https://github.com/mjanez/ckanext-schemingdcat#geodcat-ap-eu).  All schema information is available in the [README](https://github.com/mjanez/ckanext-schemingdcat#schemas))


## Contents

- [ckanext-dcat](#ckanext-dcat)
  - [Contents](#contents)
  - [Overview](#overview)
  - [Installation](#installation)
  - [RDF DCAT endpoints](#rdf-dcat-endpoints)
    - [Dataset endpoints](#dataset-endpoints)
    - [Catalog endpoint](#catalog-endpoint)
    - [URIs](#uris)
    - [Content negotiation](#content-negotiation)
  - [RDF DCAT harvester](#rdf-dcat-harvester)
    - [Maximum file size](#maximum-file-size)
    - [Transitive harvesting](#transitive-harvesting)
    - [Extending the RDF harvester](#extending-the-rdf-harvester)
  - [JSON DCAT harvester](#json-dcat-harvester)
  - [RDF DCAT to CKAN dataset mapping](#rdf-dcat-to-ckan-dataset-mapping)
  - [RDF DCAT Parser](#rdf-dcat-parser)
  - [RDF DCAT Serializer](#rdf-dcat-serializer)
    - [Inherit license from the dataset as fallback in distributions](#inherit-license-from-the-dataset-as-fallback-in-distributions)
  - [Profiles](#profiles)
    - [Custom profiles](#custom-profiles)
    - [Writing custom profiles](#writing-custom-profiles)
    - [Command line interface](#command-line-interface)
    - [Compatibility mode](#compatibility-mode)
<<<<<<< HEAD
  - [XML DCAT harvester (deprecated)](#xml-dcat-harvester-deprecated)
  - [Translation of fields](#translation-of-fields)
  - [Multilingual RDF support](#multilingual-rdf-support)
  - [Structured data and Google Dataset Search indexing](#structured-data-and-google-dataset-search-indexing)
  - [Running the Tests](#running-the-tests)
  - [Releases](#releases)
  - [Acknowledgements](#acknowledgements)
  - [Copying and License](#copying-and-license)
=======
- [XML DCAT harvester (deprecated)](#xml-dcat-harvester-deprecated)
- [Translation of fields](#translation-of-fields)
- [Structured Data and Google Dataset Search indexing](#structured-data-and-google-dataset-search-indexing)
- [CLI](#cli)
- [Running the Tests](#running-the-tests)
- [Releases](#releases)
- [Acknowledgements](#acknowledgements)
- [Copying and License](#copying-and-license)
>>>>>>> 9c22b7df

## Overview

With the emergence of Open Data initiatives around the world, the need to share metadata across different catalogs has became more evident. Sites like [data.europa.eu](https://data.europa.eu/en) aggregate datasets from different portals, and there has been a growing demand to provide a clear and standard interface to allow incorporating metadata into them automatically.

There is growing consensus around [DCAT](http://www.w3.org/TR/vocab-dcat) being the right way forward, but actual implementations are needed. This extension aims to provide tools and guidance to allow publishers to publish and share DCAT based metadata easily.

In terms of CKAN features, this extension offers:

* [RDF DCAT Endpoints](#rdf-dcat-endpoints) that expose the catalog's datasets in different RDF serializations (`dcat` plugin).

* An [RDF Harvester](#rdf-dcat-harvester) that allows importing RDF serializations from other catalogs to create CKAN datasets (`dcat_rdf_harvester` plugin).

* An [JSON DCAT Harvester](#json-dcat-harvester) that allows importing JSON objects that are based on DCAT terms but are not defined as JSON-LD, using the serialization described in the [spec.dataportals.org](http://spec.dataportals.org/#datasets-serialization-format) site (`dcat_json_harvester` plugin)..


These are implemented internally using:

* A base [mapping](#rdf-dcat-to-ckan-dataset-mapping) between DCAT and CKAN datasets and viceversa (compatible with [DCAT-AP v1.1](https://joinup.ec.europa.eu/asset/dcat_application_profile/asset_release/dcat-ap-v11) and [DCAT-AP v2.1](https://joinup.ec.europa.eu/collection/semantic-interoperability-community-semic/solution/dcat-application-profile-data-portals-europe/release/210)).

* An [RDF Parser](#rdf-dcat-parser) that allows to read RDF serializations in different formats and extract CKAN dataset dicts, using customizable [profiles](#profiles).

* An [RDF Serializer](#rdf-dcat-serializer) that allows to transform CKAN datasets metadata to different semantic formats, also allowing customizable [profiles](#profiles).



## Installation

1.  Install ckanext-harvest ([https://github.com/ckan/ckanext-harvest#installation](https://github.com/ckan/ckanext-harvest#installation)) (Only if you want to use the RDF harvester)

2.  Install the extension on your virtualenv:

        (pyenv) $ pip install -e git+https://github.com/ckan/ckanext-dcat.git#egg=ckanext-dcat

3.  Install the extension requirements:

        (pyenv) $ pip install -r ckanext-dcat/requirements.txt

4.  Enable the required plugins in your ini file:

        ckan.plugins = dcat dcat_rdf_harvester dcat_json_harvester dcat_json_interface structured_data

## RDF DCAT endpoints

By default when the `dcat` plugin is enabled, the following RDF endpoints are available on your CKAN instance. The schema used on the serializations can be customized using [profiles](#profiles).

To disable the RDF endpoints, you can set the following config in your ini file:

    ckanext.dcat.enable_rdf_endpoints = False


### Dataset endpoints

RDF representations of a particular dataset can accessed using the following endpoint:

    https://{ckan-instance-host}/dataset/{dataset-id}.{format}

The extension will determine the RDF serialization format returned. The currently supported values are:

| Extension | Format                                                      | Media Type          |
|-----------|-------------------------------------------------------------|---------------------|
| `xml`     | [RDF/XML](https://en.wikipedia.org/wiki/RDF/XML)            | application/rdf+xml |
| `ttl`     | [Turtle](https://en.wikipedia.org/wiki/Turtle_%28syntax%29) | text/turtle         |
| `n3`      | [Notation3](https://en.wikipedia.org/wiki/Notation3)        | text/n3             |
| `jsonld`  | [JSON-LD](http://json-ld.org/)                              | application/ld+json |

The fallback `rdf` format defaults to RDF/XML.

Here's an example of the different formats:

* https://opendata.swiss/en/dataset/verbreitung-der-steinbockkolonien.rdf
* https://opendata.swiss/en/dataset/verbreitung-der-steinbockkolonien.xml
* https://opendata.swiss/en/dataset/verbreitung-der-steinbockkolonien.ttl
* https://opendata.swiss/en/dataset/verbreitung-der-steinbockkolonien.n3
* https://opendata.swiss/en/dataset/verbreitung-der-steinbockkolonien.jsonld

RDF representations will be advertised using `<link rel="alternate">` tags on the `<head>` sectionon the dataset page source code, eg:

    <head>

        <link rel="alternate" type="application/rdf+xml" href="http://demo.ckan.org/dataset/34315559-2b08-44eb-a2e6-ebe9ce1a266b.rdf"/>
        <link rel="alternate" type="text/turtle" href="http://demo.ckan.org/dataset/34315559-2b08-44eb-a2e6-ebe9ce1a266b.ttl"/>
        <!-- ... -->

    </head>


Check the [RDF DCAT Serializer](#rdf-dcat-serializer) section for more details about how these are generated and how to customize the output using [profiles](#profiles).


You can specify the profile by using the `profiles=<profile1>,<profile2>` query parameter on the dataset endpoint (as a comma-separated list):

* https://opendata.swiss/en/dataset/verbreitung-der-steinbockkolonien.xml?profiles=euro_dcat_ap
* https://opendata.swiss/en/dataset/verbreitung-der-steinbockkolonien.jsonld?profiles=schemaorg

*Note*: When using this plugin, the above endpoints will replace the old deprecated ones that were part of CKAN core.


### Catalog endpoint

Additionally to the individual dataset representations, the extension also offers a catalog-wide endpoint for retrieving multiple datasets at the same time (the datasets are paginated, see below for details):

    https://{ckan-instance-host}/catalog.{format}?[page={page}]&[modified_since={date}]&[profiles={profile1},{profile2}]&[q={query}]&[fq={filter query}]

This endpoint can be customized if necessary using the `ckanext.dcat.catalog_endpoint` configuration option, eg:

    ckanext.dcat.catalog_endpoint = /dcat/catalog/{_format}

The custom endpoint **must** start with a forward slash (`/`) and contain the `{_format}` placeholder.

As described previously, the extension will determine the RDF serialization format returned.

* http://demo.ckan.org/catalog.rdf
* http://demo.ckan.org/catalog.xml
* http://demo.ckan.org/catalog.ttl

RDF representations will be advertised using `<link rel="alternate">` tags on the `<head>` sectionon the homepage and the dataset search page source code, eg:

    <head>


        <link rel="alternate" type="application/rdf+xml" href="http://demo.ckan.org/catalog.rdf"/>
        <link rel="alternate" type="application/rdf+xml" href="http://demo.ckan.org/catalog.xml"/>
        <link rel="alternate" type="text/turtle" href="http://demo.ckan.org/catalog.ttl"/>
        <!-- ... -->

    </head>

The number of datasets returned is limited. The response will include paging info, serialized using the [Hydra](http://www.w3.org/ns/hydra/spec/latest/core/) vocabulary. The different terms are self-explanatory, and can be used by clients to iterate the catalog:

    @prefix hydra: <http://www.w3.org/ns/hydra/core#> .

    <http://example.com/catalog.ttl?page=1> a hydra:PagedCollection ;
        hydra:first "http://example.com/catalog.ttl?page=1" ;
        hydra:last "http://example.com/catalog.ttl?page=3" ;
        hydra:next "http://example.com/catalog.ttl?page=2" ;
        hydra:totalItems 283 .

The default number of datasets returned (100) can be modified by CKAN site maintainers using the following configuration option on your ini file:

    ckanext.dcat.datasets_per_page = 20

The catalog endpoint also supports a `modified_since` parameter to restrict datasets to those modified from a certain date. The parameter value should be a valid ISO-8601 date:

http://demo.ckan.org/catalog.xml?modified_since=2015-07-24

It's possible to specify the profile(s) to use for the serialization using the `profiles` parameter:

http://demo.ckan.org/catalog.xml?profiles=euro_dcat_ap,sweden_dcat_ap

To filter the output, the catalog endpoint supports the `q` and `fq` parameters to specify a [search query](https://lucene.apache.org/solr/guide/6_6/the-dismax-query-parser.html#TheDisMaxQueryParser-TheqParameter) or [filter query](https://lucene.apache.org/solr/guide/6_6/common-query-parameters.html#CommonQueryParameters-Thefq_FilterQuery_Parameter):

http://demo.ckan.org/catalog.xml?q=budget
http://demo.ckan.org/catalog.xml?fq=tags:economy



### URIs

Whenever possible, URIs are generated for the relevant entities. To try to generate them, the extension will use the first found of the following for each entity:

* Catalog:
    - `ckanext.dcat.base_uri` configuration option value. This is the recommended approach. Value should be a valid URI
    - `ckan.site_url` configuration option value.
    - 'http://' + `app_instance_uuid` configuration option value. This is not recommended, and a warning log message will be shown.

* Dataset:
    - The value of the `uri` field (note that this is not included in the default CKAN schema)
    - The value of an extra with key `uri`
    - Catalog URI (see above) + '/dataset/' + `id` field

* Resource:
    - The value of the `uri` field (note that this is not included in the default CKAN schema)
    - Catalog URI (see above) + '/dataset/' + `package_id` field + '/resource/ + `id` field

Note that if you are using the [RDF DCAT harvester](#rdf-dcat-harvester) to import datasets from other catalogs and these define a proper URI for each dataset or resource, these will be stored as `uri` fields in your instance, and thus used when generating serializations for them.


### Content negotiation

The extension supports returning different representations of the datasets based on the value of the `Accept` header ([Content negotiation](https://en.wikipedia.org/wiki/Content_negotiation)).

When enabled, client applications can request a particular format via the `Accept` header on requests to the main dataset page, eg:

    curl https://{ckan-instance-host}/dataset/{dataset-id} -H Accept:text/turtle

    curl https://{ckan-instance-host}/dataset/{dataset-id} -H Accept:"application/rdf+xml; q=1.0, application/ld+json; q=0.6"

This is also supported on the [catalog endpoint](#catalog-endpoint), in this case when making a request to the CKAN root URL (home page). This won't support the pagination and filter parameters:

    curl https://{ckan-instance-host} -H Accept:text/turtle

Note that this feature overrides the CKAN core home page and dataset page controllers, so you probably don't want to enable it if your own extension is also doing it.

To enable content negotiation, set the following configuration option on your ini file:

    ckanext.dcat.enable_content_negotiation = True


## RDF DCAT harvester

The RDF parser described in the previous section has been integrated into a harvester,
to allow automatic import of datasets from remote sources. To enable the RDF harvester, add the `dcat_rdf_harvester` plugin to your CKAN configuration file:

    ckan.plugins = ... dcat_rdf_harvester

The harvester will download the remote file, extract all datasets using the parser and create or update actual CKAN datasets based on that.
It will also handle deletions, ie if a dataset is not present any more in the DCAT dump anymore it will get deleted from CKAN.

The harvester will look at the `content-type` HTTP header field to determine the used RDF format. Any format understood by the [RDFLib](https://rdflib.readthedocs.org/en/stable/plugin_parsers.html) library can be parsed. It is possible to override this functionality and provide a specific format using the harvester configuration. This is useful when the server does not return the correct `content-type` or when harvesting a file on the local file system without a proper extension. The harvester configuration is a JSON object that you fill into the harvester configuration form field.

    {"rdf_format":"text/turtle"}

*TODO*: configure profiles.

### Maximum file size

The default max size of the file (for each HTTP response) to harvest is actually 50 MB. The size can be customised by setting the configuration option `ckanext.dcat.max_file_size` to your CKAN configuration file.
Here‘s an example of setting the max file size to 100 MB:

`ckanext.dcat.max_file_size = 100`

### Transitive harvesting

In transitive harvesting (i.e., when you harvest a catalog A, and a catalog X harvests your catalog), you may want to provide the original catalog info for each harvested dataset.

By setting the configuration option `ckanext.dcat.expose_subcatalogs = True` in your ini file, you'll enable the storing and publication of the source catalog for each harvested dataset.

The information contained in the harvested `dcat:Catalog` node will be stored as extras into the harvested datasets.
When serializing, your Catalog will expose the harvested Catalog using the `dct:hasPart` relation. This means that your catalog will have this structure:
- `dcat:Catalog` (represents your current catalog)
  - `dcat:dataset` (1..n, the dataset created withing your catalog)
  - `dct:hasPart`
     - `dcat:Catalog` (info of one of the harvested catalogs)
        - `dcat:dataset` (dataset in the harvested catalog)
  - `dct:hasPart`
     - `dcat:Catalog` (info of one of another harvester catalog)
     ...


### Extending the RDF harvester

The DCAT RDF harvester has extension points that allow to modify its behaviour from other extensions. These can be used by extensions implementing
the `IDCATRDFHarvester` interface. Right now it provides the following methods:

* `before_download` and `after_download`: called just before and after retrieving the remote file, and can be used for instance to validate the contents.
* `update_session`: called before making the remote requests to update the `requests` session object, useful to add additional headers or for setting client certificates. Check the [`requests` documentation](http://docs.python-requests.org/en/master/user/advanced/#session-objects) for details.
* `before_create` / `after_create`: called before and after the `package_create` action has been performed
* `before_update` / `after_update`: called before and after the `package_update` action has been performed
* `after_parsing`: Called just after the content from the remote RDF file has been parsed

To know more about these methods, please check the source of [`ckanext-dcat/ckanext/dcat/interfaces.py`](https://github.com/ckan/ckanext-dcat/blob/master/ckanext/dcat/interfaces.py).

## JSON DCAT harvester

The DCAT JSON harvester supports importing JSON objects that are based on DCAT terms but are not defined as JSON-LD. The exact format for these JSON files
is the one described in the [spec.dataportals.org](http://spec.dataportals.org/#datasets-serialization-format) site. There are [example files](https://github.com/ckan/ckanext-dcat/blob/master/examples/dataset.json) in the `examples` folder.

To enable the JSON harvester, add the `dcat_json_harvester` plugin to your CKAN configuration file:

    ckan.plugins = ... dcat_json_harvester

*TODO*: align the fields created by this harvester with the base mapping (ie the ones created by the RDF harvester).

## RDF DCAT to CKAN dataset mapping

The following table provides a generic mapping between the fields of the `dcat:Dataset` and `dcat:Distribution` classes and
their equivalents on the CKAN model. In most cases this mapping is deliberately a loose one. For instance, it does not try to link
the DCAT publisher property with a CKAN dataset author, maintainer or organization, as the link between them is not straight-forward
and may depend on a particular instance needs. When mapping from CKAN metadata to DCAT though, there are in some cases fallback fields
that are used if the default field is not present (see [RDF Serializer](#rdf-dcat-serializer) for more details on this.

This mapping is compatible with the [DCAT-AP v1.1](https://joinup.ec.europa.eu/asset/dcat_application_profile/asset_release/dcat-ap-v11) and [DCAT-AP v2.1](https://joinup.ec.europa.eu/collection/semantic-interoperability-community-semic/solution/dcat-application-profile-data-portals-europe/release/210). It depends on the active profile(s) (see [Profiles](#profiles)) which DCAT properties are mapped.


| DCAT class        | DCAT property          | CKAN dataset field                        | CKAN fallback fields           | Stored as |                                                                                                                                                               |
|-------------------|------------------------|-------------------------------------------|--------------------------------|-----------|---------------------------------------------------------------------------------------------------------------------------------------------------------------|
| dcat:Dataset      | -                      | extra:uri                                 |                                | text      | See note about URIs                                                                                                                                           |
| dcat:Dataset      | dct:title              | title                                     |                                | text      |                                                                                                                                                               |
| dcat:Dataset      | dct:description        | notes                                     |                                | text      |                                                                                                                                                               |
| dcat:Dataset      | dcat:keyword           | tags                                      |                                | text      |                                                                                                                                                               |
| dcat:Dataset      | dcat:theme             | extra:theme                               |                                | list      | See note about lists                                                                                                                                          |
| dcat:Dataset      | dct:identifier         | extra:identifier                          | extra:guid, id                 | text      |                                                                                                                                                               |
| dcat:Dataset      | adms:identifier        | extra:alternate_identifier                |                                | text      |                                                                                                                                                               |
| dcat:Dataset      | dct:issued             | extra:issued                              | metadata_created               | text      |                                                                                                                                                               |
| dcat:Dataset      | dct:modified           | extra:modified                            | metadata_modified              | text      |                                                                                                                                                               |
| dcat:Dataset      | owl:versionInfo        | version                                   | extra:dcat_version             | text      |                                                                                                                                                               |
| dcat:Dataset      | adms:versionNotes      | extra:version_notes                       |                                | text      |                                                                                                                                                               |
| dcat:Dataset      | dct:language           | extra:language                            |                                | list      | See note about lists                                                                                                                                          |
| dcat:Dataset      | dcat:landingPage       | url                                       |                                | text      |                                                                                                                                                               |
| dcat:Dataset      | dct:accrualPeriodicity | extra:frequency                           |                                | text      |                                                                                                                                                               |
| dcat:Dataset      | dct:conformsTo         | extra:conforms_to                         |                                | list      | See note about lists                                                                                                                                          |
| dcat:Dataset      | dct:accessRights       | extra:access_rights                       |                                | text      |                                                                                                                                                               |
| dcat:Dataset      | foaf:page              | extra:documentation                       |                                | list      | See note about lists                                                                                                                                          |
| dcat:Dataset      | dct:provenance         | extra:provenance                          |                                | text      |                                                                                                                                                               |
| dcat:Dataset      | dct:type               | extra:dcat_type                           |                                | text      | As of DCAT-AP v1.1 there's no controlled vocabulary for this field                                                                                            |
| dcat:Dataset      | dct:hasVersion         | extra:has_version                         |                                | list      | See note about lists. It is assumed that these are one or more URIs referring to another dcat:Dataset                                                         |
| dcat:Dataset      | dct:isVersionOf        | extra:is_version_of                       |                                | list      | See note about lists. It is assumed that these are one or more URIs referring to another dcat:Dataset                                                         |
| dcat:Dataset      | dct:source             | extra:source                              |                                | list      | See note about lists. It is assumed that these are one or more URIs referring to another dcat:Dataset                                                         |
| dcat:Dataset      | adms:sample            | extra:sample                              |                                | list      | See note about lists. It is assumed that these are one or more URIs referring to dcat:Distribution instances                                                  |
| dcat:Dataset      | dct:spatial            | extra:spatial_uri                         |                                | text      | If the RDF provides them, profiles should store the textual and geometric representation of the location in extra:spatial_text, extra:spatial, extra:spatial_bbox and extra:spatial_centroid respectively |
| dcat:Dataset      | dct:temporal           | extra:temporal_start + extra:temporal_end |                                | text      | None, one or both extras can be present                                                                                                                       |
| dcat:Dataset      | dcat:temporalResolution| extra:temporal_resolution                 |                                | list      |                                                                                                                                                               |
| dcat:Dataset      | dcat:spatialResolutionInMeters| extra:spatial_resolution_in_meters |                                | list      |                                                                                                                                                               |
| dcat:Dataset      | dct:isReferencedBy     | extra:is_referenced_by                    |                                | list      |                                                                                                                                                               |
| dcat:Dataset      | dct:publisher          | extra:publisher_uri                       |                                | text      | See note about URIs                                                                                                                                           |
| foaf:Agent        | foaf:name              | extra:publisher_name                      |                                | text      |                                                                                                                                                               |
| foaf:Agent        | foaf:mbox              | extra:publisher_email                     | organization:title             | text      |                                                                                                                                                               |
| foaf:Agent        | foaf:homepage          | extra:publisher_url                       |                                | text      |                                                                                                                                                               |
| foaf:Agent        | dct:type               | extra:publisher_type                      |                                | text      |                                                                                                                                                               |
| dcat:Dataset      | dcat:contactPoint      | extra:contact_uri                         |                                | text      | See note about URIs                                                                                                                                           |
| vcard:Kind        | vcard:fn               | extra:contact_name                        | maintainer, author             | text      |                                                                                                                                                               |
| vcard:Kind        | vcard:hasEmail         | extra:contact_email                       | maintainer_email, author_email | text      |                                                                                                                                                               |
| dcat:Dataset      | dcat:distribution      | resources                                 |                                | text      |                                                                                                                                                               |
| dcat:Distribution | -                      | resource:uri                              |                                | text      | See note about URIs                                                                                                                                           |
| dcat:Distribution | dct:title              | resource:name                             |                                | text      |                                                                                                                                                               |
| dcat:Distribution | dcat:accessURL         | resource:access_url                       | resource:url                   | text      | If downloadURL is not present, accessURL will be used as resource url                                                                                         |
| dcat:Distribution | dcat:downloadURL       | resource:download_url                     |                                | text      | If present, downloadURL will be used as resource url                                                                                                          |
| dcat:Distribution | dct:description        | resource:description                      |                                | text      |                                                                                                                                                               |
| dcat:Distribution | dcat:mediaType         | resource:mimetype                         |                                | text      |                                                                                                                                                               |
| dcat:Distribution | dct:format             | resource:format                           |                                | text      | This is likely to require extra logic to accommodate how CKAN deals with formats (eg ckan/ckanext-dcat#18)                                                    |
| dcat:Distribution | dct:license            | resource:license                          |                                | text      | See note about dataset license                                                                                                                                |
| dcat:Distribution | adms:status            | resource:status                           |                                | text      |                                                                                                                                                               |
| dcat:Distribution | dcat:byteSize          | resource:size                             |                                | number    |                                                                                                                                                               |
| dcat:Distribution | dct:issued             | resource:issued                           | created                        | text      |                                                                                                                                                               |
| dcat:Distribution | dct:modified           | resource:modified                         | metadata_modified              | text      |                                                                                                                                                               |
| dcat:Distribution | dct:rights             | resource:rights                           |                                | text      |                                                                                                                                                               |
| dcat:Distribution | foaf:page              | resource:documentation                    |                                | list      | See note about lists                                                                                                                                          |
| dcat:Distribution | dct:language           | resource:language                         |                                | list      | See note about lists                                                                                                                                          |
| dcat:Distribution | dct:conformsTo         | resource:conforms_to                      |                                | list      | See note about lists                                                                                                                                          |
| dcat:Distribution | dcatap:availability    | resource:availability                     |                                | text      |                                                                                                                                                               |
| dcat:Distribution | dcat:compressFormat    | resource:compress_format                  |                                | text      |                                                                                                                                                               |
| dcat:Distribution | dcat:packageFormat     | resource:package_format                   |                                | text      |                                                                                                                                                               |
| dcat:Distribution | dcat:accessService     | resource:access_services                  |                                | text      |                                                                                                                                                               |
| dcat:DataService  | dct:title              | access_service:title                      |                                | text      |                                                                                                                                                               |
| dcat:DataService  | dcat:endpointURL       | access_service:endpoint_url               |                                | list      |                                                                                                                                                               |
| dcat:DataService  | dcat:endpointDescription| access_service:endpoint_description      |                                | text      |                                                                                                                                                               |
| dcat:DataService  | dcatap:availability    | access_service:availability               |                                | text      |                                                                                                                                                               |
| dcat:DataService  | dcat:servesDataset     | access_service:serves_dataset             |                                | list      |                                                                                                                                                               |
| dcat:DataService  | dct:description        | access_service:description                |                                | text      |                                                                                                                                                               |
| dcat:DataService  | dct:license            | access_service:license                    |                                | text      |                                                                                                                                                               |
| dcat:DataService  | dct:accessRights       | access_service:access_rights              |                                | text      |                                                                                                                                                               |
| spdx:Checksum     | spdx:checksumValue     | resource:hash                             |                                | text      |                                                                                                                                                               |
| spdx:Checksum     | spdx:algorithm         | resource:hash_algorithm                   |                                | text      |                                                                                                                                                               |

*Notes*

* Whenever possible, URIs are extracted and stored so there is a clear reference to the original RDF resource.
  For instance:

    ```xml
    <?xml version="1.0" encoding="utf-8" ?>
        <rdf:RDF
         xmlns:dct="http://purl.org/dc/terms/"
         xmlns:dcat="http://www.w3.org/ns/dcat#"
         xmlns:foaf="http://xmlns.com/foaf/0.1/"
         xmlns:rdf="http://www.w3.org/1999/02/22-rdf-syntax-ns#">

        <dcat:Dataset rdf:about="http://data.some.org/catalog/datasets/1">
          <dct:title>Dataset 1</dct:title>
          <dct:publisher>
            <foaf:Organization rdf:about="http://orgs.vocab.org/some-org">
              <foaf:name>Publishing Organization for dataset 1</foaf:name>
            </foaf:Organization>
          </dct:publisher>
        <!-- ... -->
        </dcat:Dataset>
        </rdf:RDF>
    ```

    ```json
    {
        "title": "Dataset 1",
        "extras": [
            {"key": "uri", "value": "http://data.some.org/catalog/datasets/1"},
            {"key": "publisher_uri", "value": "http://orgs.vocab.org/some-org"},
            {"key": "publisher_name", "value": "Publishing Organization for dataset 1"}
        ]
    }
    ```

    Another example:

    ```
    @prefix dcat:    <http://www.w3.org/ns/dcat#> .
    @prefix dct:     <http://purl.org/dc/terms/> .
    @prefix rdf:     <http://www.w3.org/1999/02/22-rdf-syntax-ns#> .

    <http://data.some.org/catalog/datasets/1>
          a       dcat:Dataset ;
          dct:title "Dataset 1" ;
          dcat:distribution
                  <http://data.some.org/catalog/datasets/1/d/1> .


    <http://data.some.org/catalog/datasets/1/d/1>
          a       dcat:Distribution ;
          dct:title "Distribution for dataset 1" ;
          dcat:accessURL <http://data.some.org/catalog/datasets/1/downloads/1.csv> .
    ```

    ```json
    {
        "title": "Dataset 1",
        "extras": [
            {"key": "uri", "value": "http://data.some.org/catalog/datasets/1"}
        ],
        "resources": [{
            "name": "Distribution for dataset 1",
            "url": "http://data.some.org/catalog/datasets/1/downloads/1.csv",
            "uri": "http://data.some.org/catalog/datasets/1/d/1"
        }]
    }
    ```

* Lists are stored as a JSON string, eg:

    ```
    @prefix dcat:  <http://www.w3.org/ns/dcat#> .
    @prefix dct:   <http://purl.org/dc/terms/> .
    @prefix rdf:   <http://www.w3.org/1999/02/22-rdf-syntax-ns#> .

    <http://example.com/data/test-dataset-1>
        a                  dcat:Dataset ;
        dct:title       "Dataset 1" ;
        dct:language    "ca" , "en" , "es" ;
        dcat:theme      "http://eurovoc.europa.eu/100142" , "http://eurovoc.europa.eu/209065", "Earth Sciences" ;
    ```

    ```json
    {
        "title": "Dataset 1",
        "extras": [
            {"key": "uri", "value": "http://data.some.org/catalog/datasets/1"}
            {"key": "language", "value": "[\"ca\", \"en\", \"es\"]"}
            {"key": "theme", "value": "[\"Earth Sciences\", \"http://eurovoc.europa.eu/209065\", \"http://eurovoc.europa.eu/100142\"]"}
        ],
    }
    ```

* The following formats for `dct:spatial` are supported by the default [parser](#rdf-dcat-parser). Note that the default [serializer](#rdf-dcat-serializer) will return the single `dct:spatial` instance form by default.

    - One `dct:spatial` instance, URI only

        ```xml
        <dct:spatial rdf:resource="http://geonames/Newark"/>
        ```

    - One `dct:spatial` instance with text (this should not be used anyway)

        ```xml
        <dct:spatial>Newark</dct:spatial>
        ```

    - One `dct:spatial` instance with label and/or geometry

        ```xml
        <dct:spatial rdf:resource="http://geonames/Newark">
            <dct:Location>
                <locn:geometry rdf:datatype="https://www.iana.org/assignments/media-types/application/vnd.geo+json">
                    {"type": "Polygon", "coordinates": [[[175.0, 17.5], [-65.5, 17.5], [-65.5, 72.0], [175.0, 72.0], [175.0, 17.5]]]}
                </locn:geometry>
                <locn:geometry rdf:datatype="http://www.opengis.net/ont/geosparql#wktLiteral">
                    POLYGON ((175.0000 17.5000, -65.5000 17.5000, -65.5000 72.0000, 175.0000 72.0000, 175.0000 17.5000))
                </locn:geometry>
                <skos:prefLabel>Newark</skos:prefLabel>
            </dct:Location>
        </dct:spatial>
        ```

    - Multiple `dct:spatial` instances (as in GeoDCAT-AP)

        ```xml
        <dct:spatial rdf:resource="http://geonames/Newark"/>
        <dct:spatial>
            <dct:Location>
                <locn:geometry rdf:datatype="https://www.iana.org/assignments/media-types/application/vnd.geo+json">
                    {"type": "Polygon", "coordinates": [[[175.0, 17.5], [-65.5, 17.5], [-65.5, 72.0], [175.0, 72.0], [175.0, 17.5]]]}
                </locn:geometry>
                <locn:geometry rdf:datatype="http://www.opengis.net/ont/geosparql#wktLiteral">
                    POLYGON ((175.0000 17.5000, -65.5000 17.5000, -65.5000 72.0000, 175.0000 72.0000, 175.0000 17.5000))
                </locn:geometry>
            </dct:Location>
        </dct:spatial>
        <dct:spatial>
            <dct:Location rdf:nodeID="N8c2a57d92e2d48fca3883053f992f0cf">
                <skos:prefLabel>Newark</skos:prefLabel>
            </dct:Location>
        </dct:spatial>
        ```

*  On the CKAN model, license is at the dataset level whereas in DCAT model it
   is at distributions level. By default the RDF parser will try to find a
   distribution with a license that matches one of those registered in CKAN
   and attach this license to the dataset. The first matching distribution's
   license is used, meaning that any discrepancy accross distributions license
   will not be accounted for. This behavior can be customized by overridding the
   `_license` method on a custom profile.


## RDF DCAT Parser

The `ckanext.dcat.processors.RDFParser` class allows to read RDF serializations in different
formats and extract CKAN dataset dicts. It will look for DCAT datasets and distributions
and create CKAN datasets and resources, as dictionaries that can be passed to [`package_create`](http://docs.ckan.org/en/latest/api/index.html#ckan.logic.action.create.package_create) or [`package_update`](http://docs.ckan.org/en/latest/api/index.html#ckan.logic.action.update.package_update).

Here is a quick overview of how it works:

```python

    from ckanext.dcat.processors import RDFParser, RDFParserException

    parser = RDFParser()

    # Parsing a local RDF/XML file

    with open('datasets.rdf', 'r') as f:
        try:
            parser.parse(f.read())

            for dataset in parser.datasets():
                print('Got dataset with title {0}'.format(dataset['title'])

        except RDFParserException, e:
            print ('Error parsing the RDF file: {0}'.format(e))

    # Parsing a remote JSON-LD file

    import requests

    parser = RDFParser()

    content = requests.get('https://some.catalog.org/datasets.jsonld').content

    try:
        parser.parse(content, _format='json-ld')

        for dataset in parser.datasets():
            print('Got dataset with title {0}'.format(dataset['title'])

    except RDFParserException, e:
        print ('Error parsing the RDF file: {0}'.format(e))

```

The parser is implemented using [RDFLib](https://rdflib.readthedocs.org/), a Python library for working with RDF. Any
RDF serialization format supported by RDFLib can be parsed into CKAN datasets. The `examples` folder contains
serializations in different formats including RDF/XML, Turtle or JSON-LD.

## RDF DCAT Serializer

The `ckanext.dcat.processors.RDFSerializer` class generates RDF serializations in different
formats from CKAN dataset dicts, like the ones returned by [`package_show`](http://docs.ckan.org/en/latest/api/index.html#ckan.logic.action.get.package_show) or [`package_search`](http://docs.ckan.org/en/latest/api/index.html#ckan.logic.action.get.package_search).

Here is an example of how to use it:

```python

    from ckanext.dcat.processors import RDFSerializer

    # Serializing a single dataset

    dataset = get_action('package_show')({}, {'id': 'my-dataset'})

    serializer = RDFserializer()

    dataset_ttl = serializer.serialize_dataset(dataset, _format='turtle')


    # Serializing the whole catalog (or rather part of it)

    datasets = get_action('package_search')({}, {'q': '*:*', 'rows': 50})

    serializer = RDFserializer()

    catalog_xml = serializer.serialize_catalog({'title': 'My catalog'},
                                               dataset_dicts=datasets,
                                               _format='xml')

    # Creating and RDFLib graph from a single dataset

    dataset = get_action('package_show')({}, {'id': 'my-dataset'})

    serializer = RDFserializer()

    dataset_reference = serializer.graph_from_dataset(dataset)

    # serializer.g now contains the full dataset graph, an RDFLib Graph class

```

The serializer uses customizable [profiles](#profiles) to generate an RDF graph (an [RDFLib Graph class](https://rdflib.readthedocs.org/en/latest/apidocs/rdflib.html#rdflib.graph.Graph)).
By default these use the [mapping](#rdf-dcat-to-ckan-dataset-mapping) described in the previous section.

In some cases, if the default CKAN field that maps to a DCAT property is not present, some other fallback
values will be used instead. For instance, if the `contact_email` field is not found, `maintainer_email`
and `author_email` will be used (if present) for the email property of the `adms:contactPoint` property.

Note that the serializer will look both for a first level field or an extra field with the same key, ie both
the following values will be used for `dct:accrualPeriodicity`:

    {
        "name": "my-dataset",
        "frequency": "monthly",
        ...
    }

    {
        "name": "my-dataset",
        "extras": [
            {"key": "frequency", "value": "monthly"},
        ]
        ...
    }

Once the dataset graph has been obtained, this is serialized into a text format using [RDFLib](https://rdflib.readthedocs.org/),
so any format it supports can be obtained (common formats are 'xml', 'turtle' or 'json-ld').

### Inherit license from the dataset as fallback in distributions
It is possible to inherit the license from the dataset to the distributions, but only if there is no license defined in the resource yet. By default the license is not inherited from the dataset. This can be activated by setting the following parameter in the CKAN config file:

    ckanext.dcat.resource.inherit.license = True


## Profiles

Both the parser and the serializer use profiles to allow customization of how the values defined in the RDF graph are mapped to CKAN and viceversa.

Profiles define :

* How the RDF graph values map into CKAN fields, ie how the RDF is parsed into CKAN datasets
* How CKAN fields map to an RDF graph, which can be then serialized
* How the CKAN catalog metadata maps to an RDF graph, which can be then serialized

They essentially define the mapping between DCAT and CKAN.

In most cases the default profile will provide a good mapping that will cover most properties described in the DCAT standard. If you want to extract extra fields defined in the RDF, are using a custom schema or
need custom logic, you can write a custom to profile that extends or replaces the default one.

The default profile is mostly based in the
[DCAT application profile for data portals in Europe](https://joinup.ec.europa.eu/asset/dcat_application_profile/description). It is actually fully-compatible with [DCAT-AP v1.1](https://joinup.ec.europa.eu/asset/dcat_application_profile/asset_release/dcat-ap-v11), and partially compatible with [DCAT-AP v2.1.0](https://joinup.ec.europa.eu/collection/semantic-interoperability-community-semic/solution/dcat-application-profile-data-portals-europe/release/210). As mentioned before though, it should be generic enough for most DCAT based representations.

Sites that want to support a particular version of the DCAT-AP can enable a specific profile using one of the methods below:


### Custom profiles
* DCAT-AP v2.1.0 (default): `euro_dcat_ap_2`
* DCAT-AP v1.1.1: `euro_dcat_ap`
* Spain NTI-RISP v1.0.0: `spain_dcat`
* Spain DCAT-AP v.0.0.1: `spain_dcat_ap`

This plugin also contains a profile to serialize a CKAN dataset to a [schema.org Dataset](http://schema.org/Dataset) called `schemaorg`. This is especially useful to provide [JSON-LD structured data](#structured-data).

To define which profiles to use you can:

1. Set the `ckanext.dcat.rdf.profiles` configuration option on your CKAN configuration file:

    ckanext.dcat.rdf.profiles = euro_dcat_ap sweden_dcat_ap

2. When initializing a parser or serializer class, pass the profiles to be used as a parameter, eg:

```python

   parser = RDFParser(profiles=['euro_dcat_ap', 'sweden_dcat_ap'])

   serializer = RDFSerializer(profiles=['euro_dcat_ap', 'sweden_dcat_ap'])
```

Note that in both cases the order in which you define them is important, as it will be the one that the profiles will be run on.


### Writing custom profiles

Internally, profiles are classes that define a particular set of methods called during the parsing process.
For instance, the `parse_dataset` method is called on each DCAT dataset found when parsing an RDF file, and should return a CKAN dataset.
Conversely, the `graph_from_dataset` will be called when requesting an RDF representation for a dataset, and will need to generate the necessary RDF graph.

Custom profiles should always extend the `ckanext.dcat.profiles.RDFProfile` class. This class has several helper
functions to make getting metadata from the RDF graph easier. These include helpers for getting fields for FOAF and VCard entities like the ones
used to define publishers or contact points. Check the source code of `ckanex.dcat.profiles.py` to see what is available.

Profiles can extend other profiles to avoid repeating rules, or can be completely independent.

The following example shows a complete example of a profile built on top of the European DCAT-AP profile (`euro_dcat_ap`):

```python

    from rdflib.namespace import Namespace
    from ckanext.dcat.profiles import RDFProfile

    DCT = Namespace("http://purl.org/dc/terms/")


    class SwedishDCATAPProfile(RDFProfile):
        '''
        An RDF profile for the Swedish DCAT-AP recommendation for data portals

        It requires the European DCAT-AP profile (`euro_dcat_ap`)
        '''

        def parse_dataset(self, dataset_dict, dataset_ref):

            # Spatial label
            spatial = self._object(dataset_ref, DCT.spatial)
            if spatial:
                spatial_label = self.g.label(spatial)
                if spatial_label:
                    dataset_dict['extras'].append({'key': 'spatial_text',
                                                   'value': str(spatial_label)})

            return dataset_dict

        def graph_from_dataset(self, dataset_dict, dataset_ref):

            g = self.g

            spatial_uri = self._get_dataset_value(dataset_dict, 'spatial_uri')
            spatial_text = self._get_dataset_value(dataset_dict, 'spatial_text')

            if spatial_uri:
                spatial_ref = URIRef(spatial_uri)
            else:
                spatial_ref = BNode()

            if spatial_text:
                g.add((dataset_ref, DCT.spatial, spatial_ref))
                g.add((spatial_ref, RDF.type, DCT.Location))
                g.add((spatial_ref, RDFS.label, Literal(spatial_text)))
```

Note how the dataset dict is passed between profiles so it can be further tweaked.

Extensions define their available profiles using the `ckan.rdf.profiles` in the `setup.py` file, as in this [example](https://github.com/ckan/ckanext-dcat/blob/cc5fcc7be0be62491301db719ce597aec7c684b0/setup.py#L37:L38) from this same extension:

    [ckan.rdf.profiles]
    euro_dcat_ap=ckanext.dcat.profiles:EuropeanDCATAPProfile
    euro_dcat_ap_2=ckanext.dcat.profiles:EuropeanDCATAP2Profile
    spain_dcat=ckanext.dcat.profiles:SpanishDCATAPProfile
    schemaorg=ckanext.dcat.profiles:SchemaOrgProfile

### Command line interface

The parser and serializer can also be accessed from the command line via `python ckanext-dcat/ckanext/dcat/processors.py`.

You can point to RDF files:

    python ckanext-dcat/ckanext/dcat/processors.py consume catalog_pod_2.jsonld -P -f json-ld

    python ckanext/dcat/processors.py produce examples/ckan_dataset.json

or pipe them to the script:

    http http://localhost/dcat/catalog.rdf | python ckanext-dcat/ckanext/dcat/processors.py consume -P > ckan_datasets.json

    http http://demo.ckan.org/api/action/package_show id=afghanistan-election-data | jq .result | python ckanext/dcat/processors.py produce


To see all available options, run the script with the `-h` argument:

    python ckanext-dcat/ckanext/dcat/processors.py -h
    usage: processors.py [-h] [-f FORMAT] [-P] [-p [PROFILE [PROFILE ...]]] [-m]
                         mode [file]

    DCAT RDF - CKAN operations

    positional arguments:
      mode                  Operation mode. `consume` parses DCAT RDF graphs to
                            CKAN dataset JSON objects. `produce` serializes CKAN
                            dataset JSON objects into DCAT RDF.
      file                  Input file. If omitted will read from stdin

    optional arguments:
      -h, --help            show this help message and exit
      -f FORMAT, --format FORMAT
                            Serialization format (as understood by rdflib) eg:
                            xml, n3 ... Defaults to 'xml'.
      -P, --pretty          Make the output more human readable
      -p [PROFILE [PROFILE ...]], --profile [PROFILE [PROFILE ...]]
                            RDF Profiles to use, defaults to euro_dcat_ap_2
      -m, --compat-mode     Enable compatibility mode


### Compatibility mode

In compatibility mode, some fields are modified to maintain compatibility with previous versions of the ckanext-dcat parsers
(eg adding the `dcat_` prefix or storing comma separated lists instead
of JSON blobs).

CKAN instances that were using the legacy XML and JSON harvesters (`dcat_json_harvester` and `dcat_xml_harvester`)
and want to move to the RDF based one may want to turn compatibility mode on to ensure that CKAN dataset fields are created as before.
Users are encouraged to migrate their applications to support the new DCAT to CKAN mapping.

To turn compatibility mode on add this to the CKAN configuration file:

    ckanext.dcat.compatibility_mode = True



## XML DCAT harvester (deprecated)

The old DCAT XML harvester (`dcat_xml_harvester`) is now deprecated, in favour of the [RDF harvester](#rdf-dcat-harvester).
Loading it on the ini file will result in an exception on startup.

The XML serialization described in the [spec.datacatalogs.org](http://spec.datacatalogs.org/#datasets_serialization_format) site is a valid RDF/XML one, so changing the harvester should have no effect. There might be slight differences in the way CKAN fields are created though, check [Compatibility mode](#compatibility-mode) for more details.

## Translation of fields

The `dcat` plugin automatically translates the keys of the dcat fields used in the frontend.
This makes it very easy to display the fields in the current language.

To disable this behavior, you can set the following config value in your ini file (default: True):

    ckanext.dcat.translate_keys = False

## Multilingual RDF support
To add multilingual values from RDF to ckan, the function `_object_value` can be called with optional parameter `multilang=true` (defaults to `false`)). 
If `_object_value` is called with the `multilang=true`-parameter, but no language-attribute is found, the value will be added as Literal with the default language (en).

Example RDF:
```xml
<dct:title xml:lang="en">Dataset Title (EN)</dct:title>
<dct:title xml:lang="de">Dataset Title (DE)</dct:title>
<dct:title xml:lang="fr">Dataset Title (FR)</dct:title>
```
```json
{
    "title":
        {
            "en": "Dataset Title (EN)",
            "de": "Dataset Title (DE)",
            "fr": "Dataset Title (FR)"
        }
}
```

Example with missing language in RDF:
```xml
<dct:title>Dataset Title</dct:title>
```
```json
{
    "title":
        {
            "en": "Dataset Title"
        }
}
```

## Structured data and Google Dataset Search indexing

There are plugins available to add [structured data](https://developers.google.com/search/docs/guides/intro-structured-data) to dataset pages to provide richer metadata for search engines crawling your site. One of the most well known is [Google Dataset Search](https://toolbox.google.com/datasetsearch). The `structured_data` plugin will add the necessary markup in order to get your datasets indexed by Google Dataset Search. This markup is a JSON-LD snippet that uses the [schema.org](https://schema.org) vocabulary to describe the dataset.

To add [structured data](https://developers.google.com/search/docs/guides/intro-structured-data) to dataset pages, activate the `structured_data` and `dcat` plugins in your ini file:

        ckan.plugins = dcat structured_data

By default this uses the `schemaorg` profile (see [profiles](#profiles)) to serialize the dataset to JSON-LD, which is then added to the dataset detail page.
To change the schema, you have to override the Jinja template block called `structured_data` in [`templates/package/read_base.html`](https://github.com/ckan/ckanext-dcat/blob/master/ckanext/dcat/templates/package/read_base.html) and call the template helper function with different parameters:

    {% block structured_data %}
      <script type="application/ld+json">
      {{ h.structured_data(pkg.id, ['my_custom_schema'])|safe }}
      </script>
    {% endblock %}

Example output of structured data in JSON-LD:

    < ... >
        <script type="application/ld+json">
        {
            "@context": {
                "rdf": "http://www.w3.org/1999/02/22-rdf-syntax-ns#",
                "rdfs": "http://www.w3.org/2000/01/rdf-schema#",
                "schema": "http://schema.org/",
                "xsd": "http://www.w3.org/2001/XMLSchema#"
            },
            "@graph": [
                {
                    "@id": "http://demo.ckan.org/organization/c64835bf-b3b7-496d-a7cf-ed645dbf4b08",
                    "@type": "schema:Organization",
                    "schema:contactPoint": {
                        "@id": "_:Nb9677036512840e1a00c9fec2818abe4"
                    },
                    "schema:name": "Public Transport Organization"
                },
                {
                    "@id": "http://demo.ckan.org/dataset/69a5bc23-3abd-4af7-8d3d-8f0d08698307/resource/5f1cafa2-3c92-4e89-85d1-60f014c23e0f",
                    "@type": "schema:DataDownload",
                    "schema:dateModified": "2018-01-18T00:00:00",
                    "schema:datePublished": "2018-01-02T00:00:00",
                    "schema:description": "API for all the public transport stations",
                    "schema:encodingFormat": "JSON",
                    "schema:inLanguage": [
                        "de",
                        "it",
                        "fr",
                        "en"
                    ],
                    "schema:license": "https://creativecommons.org/licenses/by/4.0/",
                    "schema:name": "Stations API",
                    "schema:url": "http://stations.example.com/api"
                },
                {
                    "@id": "http://demo.ckan.org/dataset/69a5bc23-3abd-4af7-8d3d-8f0d08698307",
                    "@type": "schema:Dataset",
                    "schema:dateModified": "2018-01-18T09:41:21.076522",
                    "schema:datePublished": "2017-01-01T00:00:00",
                    "schema:distribution": [
                        {
                            "@id": "http://demo.ckan.org/dataset/69a5bc23-3abd-4af7-8d3d-8f0d08698307/resource/5f1cafa2-3c92-4e89-85d1-60f014c23e0f"
                        },
                        {
                            "@id": "http://demo.ckan.org/dataset/69a5bc23-3abd-4af7-8d3d-8f0d08698307/resource/bf3a0b61-415b-47b8-9cd0-86a14f8dc165"
                        }
                    ],
                    "schema:identifier": "69a5bc23-3abd-4af7-8d3d-8f0d08698307",
                    "schema:inLanguage": [
                        "en",
                        "de",
                        "fr",
                        "it"
                    ],
                    "schema:name": "Station list",
                    "schema:publisher": {
                        "@id": "http://demo.ckan.org/organization/c64835bf-b3b7-496d-a7cf-ed645dbf4b08"
                    }
                },
                {
                    "@id": "_:Nb9677036512840e1a00c9fec2818abe4",
                    "@type": "schema:ContactPoint",
                    "schema:contactType": "customer service",
                    "schema:email": "contact@example.com",
                    "schema:name": "Public Transport Support",
                    "schema:url": "https://public-transport.example.com"
                }
            ]
        }
        </script>
      </body>
    </html>


## CLI

The `ckan dcat` command offers utilites to transform between DCAT RDF Serializations and CKAN datasets (`ckan dcat consume`) and
viceversa (`ckan dcat produce`). In both cases the input can be provided as a path to a file:

    ckan dcat consume -f ttl examples/dataset.ttl

    ckan dcat produce -f jsonld examples/ckan_datasets.json

or be read from stdin:

    ckan dcat consume -

The latter form allows chaininig commands for more complex metadata processing, e.g.:

    curl https://demo.ckan.org/api/action/package_search | jq .result.results | ckan dcat produce -f jsonld -

For the full list of options check `ckan dcat consume --help` and  `ckan dcat produce --help`.

## Running the Tests

To run the tests do:

    pytest --ckan-ini=test.ini ckanext/dcat/tests

## Releases

To create a new release, follow these steps:

* Determine new release number based on the rules of [semantic versioning](http://semver.org)
* Update the CHANGELOG, especially the link for the "Unreleased" section
* Update the version number in `setup.py`
* Create a new release on GitHub and add the CHANGELOG of this release as release notes

## Acknowledgements

Work on ckanext-dcat has been made possible by:

* the Government of Sweden and Vinnova, as part of work on [Öppnadata.se](http://oppnadata.se), the Swedish Open Data Portal.
* [FIWARE](https://www.fiware.org), a project funded by the European Commission to integrate different technologies to offer connected cloud services from a single platform.

If you can fund new developments or contribute please get in touch.


## Copying and License

This material is copyright (c) Open Knowledge.

It is open and licensed under the GNU Affero General Public License (AGPL) v3.0 whose full text may be found at:

http://www.fsf.org/licensing/licenses/agpl-3.0.html<|MERGE_RESOLUTION|>--- conflicted
+++ resolved
@@ -41,25 +41,15 @@
     - [Writing custom profiles](#writing-custom-profiles)
     - [Command line interface](#command-line-interface)
     - [Compatibility mode](#compatibility-mode)
-<<<<<<< HEAD
   - [XML DCAT harvester (deprecated)](#xml-dcat-harvester-deprecated)
   - [Translation of fields](#translation-of-fields)
   - [Multilingual RDF support](#multilingual-rdf-support)
   - [Structured data and Google Dataset Search indexing](#structured-data-and-google-dataset-search-indexing)
+  - [CLI](#cli)
   - [Running the Tests](#running-the-tests)
   - [Releases](#releases)
   - [Acknowledgements](#acknowledgements)
   - [Copying and License](#copying-and-license)
-=======
-- [XML DCAT harvester (deprecated)](#xml-dcat-harvester-deprecated)
-- [Translation of fields](#translation-of-fields)
-- [Structured Data and Google Dataset Search indexing](#structured-data-and-google-dataset-search-indexing)
-- [CLI](#cli)
-- [Running the Tests](#running-the-tests)
-- [Releases](#releases)
-- [Acknowledgements](#acknowledgements)
-- [Copying and License](#copying-and-license)
->>>>>>> 9c22b7df
 
 ## Overview
 
