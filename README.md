# ckanext-dcat


[![Tests](https://github.com/ckan/ckanext-dcat/workflows/Tests/badge.svg?branch=master)](https://github.com/ckan/ckanext-dcat/actions)
[![Code Coverage](http://codecov.io/github/ckan/ckanext-dcat/coverage.svg?branch=master)](http://codecov.io/github/ckan/ckanext-dcat?branch=master)


Ckanext-dcat is a [CKAN](https://github.com/ckan/ckan) extension that helps data publishers expose and consume metadata as serialized RDF documents using [DCAT](https://github.com/ckan/ckan).


> [!IMPORTANT]
> Read the documentation for a full user guide:
> https://docs.ckan.org/projects/ckanext-dcat

<<<<<<< HEAD
Check the [overview](#overview) section for a summary of the available features.

> [!IMPORTANT]
> * Custom releases of `ckan/ckanext-dcat:master` designed for use with: [`mjanez/ckanext-schemingdcat`](https://github.com/mjanez/schemingdcat)
>*  `mjanez/ckanext-schemingdcat` contains [custom profiles](#custom-profiles) as `eu_dcat_ap_2`, `es_dcat` or `es_dcat_ap_2` to be used with [Spanish context for some codelists and metadata properties (GeoDCAT-AP ES)](https://github.com/mjanez/ckanext-schemingdcat#geodcat-ap-es) or [GeoDCAT-AP EU version](https://github.com/mjanez/ckanext-schemingdcat#geodcat-ap-eu).  All schema information is available in the [README](https://github.com/mjanez/ckanext-schemingdcat#schemas))


## Contents

<!-- toc -->

- [Overview](#overview)
- [Installation](#installation)
- [Schemas](#schemas)
  * [Compatibility with existing profiles](#compatibility-with-existing-profiles)
- [RDF DCAT endpoints](#rdf-dcat-endpoints)
  * [Dataset endpoints](#dataset-endpoints)
  * [Catalog endpoint](#catalog-endpoint)
  * [URIs](#uris)
  * [Content negotiation](#content-negotiation)
- [RDF DCAT harvester](#rdf-dcat-harvester)
  * [Maximum file size](#maximum-file-size)
  * [Transitive harvesting](#transitive-harvesting)
  * [Extending the RDF harvester](#extending-the-rdf-harvester)
- [JSON DCAT harvester](#json-dcat-harvester)
- [RDF DCAT to CKAN dataset mapping](#rdf-dcat-to-ckan-dataset-mapping)
  * [Custom fields](#custom-fields)
  * [URIs](#uris-1)
  * [Lists](#lists)
  * [Contact points and Publisher](#contact-points-and-publisher)
  * [Spatial coverage](#spatial-coverage)
  * [Licenses](#licenses)
- [RDF DCAT Parser](#rdf-dcat-parser)
- [RDF DCAT Serializer](#rdf-dcat-serializer)
  * [Inherit license from the dataset as fallback in distributions](#inherit-license-from-the-dataset-as-fallback-in-distributions)
- [Profiles](#profiles)
  * [Writing custom profiles](#writing-custom-profiles)
  * [Command line interface](#command-line-interface)
  * [Compatibility mode](#compatibility-mode)
  * [Multilingual RDF support](#multilingual-rdf-support)
- [XML DCAT harvester (deprecated)](#xml-dcat-harvester-deprecated)
- [Translation of fields](#translation-of-fields)
- [Structured data and Google Dataset Search indexing](#structured-data-and-google-dataset-search-indexing)
- [CLI](#cli)
- [Running the Tests](#running-the-tests)
- [Releases](#releases)
- [Acknowledgements](#acknowledgements)
- [Copying and License](#copying-and-license)

<!-- tocstop -->
=======
>>>>>>> cb25389f

## Overview

In terms of CKAN features, this extension offers:

* [Pre-built CKAN schemas](https://docs.ckan.org/projects/ckanext-dcat/en/latest/getting-started#schemas) for common Application Profiles that can be adapted to each site requirements to provide out-of-the-box DCAT support in data portals, including tailored form fields, validation etc. (currently supporting DCAT AP v1, v2, and v3).

* [DCAT Endpoints](https://docs.ckan.org/projects/ckanext-dcat/en/latest/endpoints) that expose the catalog datasets in different RDF serializations (`dcat` plugin).

* An [RDF Harvester](https://docs.ckan.org/projects/ckanext-dcat/en/latest/harvester) that allows importing RDF serializations from other catalogs to create CKAN datasets (`dcat_rdf_harvester` plugin).

* Other features like [Command Line Interface](https://docs.ckan.org/projects/ckanext-dcat/en/latest/cli) or support for indexing in [Google Dataset Search](https://docs.ckan.org/projects/ckanext-dcat/en/latest/google-dataset-search).


These are implemented internally using:

<<<<<<< HEAD
* A base [mapping](#rdf-dcat-to-ckan-dataset-mapping) between DCAT and CKAN datasets and viceversa (compatible with [DCAT-AP v1.1](https://joinup.ec.europa.eu/asset/dcat_application_profile/asset_release/dcat-ap-v11) and [DCAT-AP v2.1](https://joinup.ec.europa.eu/collection/semantic-interoperability-community-semic/solution/dcat-application-profile-data-portals-europe/release/210)).

* An [RDF Parser](#rdf-dcat-parser) that allows to read RDF serializations in different formats and extract CKAN dataset dicts, using customizable [profiles](#profiles).

* An [RDF Serializer](#rdf-dcat-serializer) that allows to transform CKAN datasets metadata to different semantic formats, also allowing customizable [profiles](#profiles).



## Installation


1.  Install the extension on your virtualenv:

        (pyenv) $ pip install -e git+https://github.com/ckan/ckanext-dcat.git#egg=ckanext-dcat

2.  Install the extension requirements:

        (pyenv) $ pip install -r ckanext-dcat/requirements.txt

3.  Enable the required plugins in your ini file:

        ckan.plugins = dcat dcat_rdf_harvester dcat_json_harvester dcat_json_interface structured_data

4. To use the pre-built schemas, install [ckanext-scheming](https://github.com/ckan/ckanext-scheming):

        pip install -e "git+https://github.com/ckan/ckanext-scheming.git#egg=ckanext-scheming"

Check the [Schemas](#schemas) section for extra configuration needed.

Optionally, if you want to use the RDF harvester, install ckanext-harvest as well ([https://github.com/ckan/ckanext-harvest#installation](https://github.com/ckan/ckanext-harvest#installation)).

## Schemas

The extension includes ready to use [ckanext-scheming](https://github.com/ckan/ckanext-scheming) schemas that enable DCAT support. These include a schema definition file (located in `ckanext/dcat/schemas`) plus extra validators and other custom logic that integrates the metadata modifications with the RDF DCAT [Parsers](#rdf-dcat-parser) and [Serializers](#rdf-dcat-serializer) and other CKAN features and extensions.

There are the following schemas currently included with the extension:

* *dcat_ap_2.1_recommended.yaml*: Includes the recommended properties for `dcat:Dataset` and `dcat:Distribution` according to the [DCAT 2.1](https://semiceu.github.io/DCAT-AP/releases/2.1.1/) specification.
* *dcat_ap_2.1_full.yaml*: Includes most of the properties defined for `dcat:Dataset` and `dcat:Distribution` in the [DCAT 2.1](https://semiceu.github.io/DCAT-AP/releases/2.1.1/) specification.

Most sites will want to use these as a base to create their own custom schema to address their own requirements, perhaps alongside a [custom profile](#writing-custom-profiles). Of course site maintainers can add or remove schema fields, as well as change the existing validators.

In any case, the schema file used should be defined in the configuration file, alongside these configuration options:

    # Make sure to add scheming_datasets after the dcat plugin
    ckan.plugins = activity dcat [...] scheming_datasets

    # Point to one of the defaults or your own version of the schema file
    scheming.dataset_schemas = ckanext.dcat.schemas:dcat_ap_2.1_recommended.yaml

    # Include the dcat presets as well as the standard scheming ones
    scheming.presets = ckanext.scheming:presets.json ckanext.dcat.schemas:presets.yaml

    # Sites using the euro_dcat_ap and euro_dcat_ap_2 profiles must add the
    # euro_dcat_ap_scheming profile if they want to use ckanext-scheming schemas (see next section)
    ckanext.dcat.rdf.profiles = euro_dcat_ap_2 euro_dcat_ap_scheming

### Compatibility with existing profiles

Sites using the existing `euro_dcat_ap` and `euro_dcat_ap_2` profiles should not see any change in their
current parsing and serialization functionalities and these profiles will not change their outputs going
forward (unless a bug is being fixed). Sites willing to migrate to a scheming based metadata schema can do
so by adding the `euro_dcat_ap_scheming` profile at the end of their profile chain (e.g.
`ckanext.dcat.rdf.profiles = euro_dcat_ap_2 euro_dcat_ap_scheming`), which will modify the existing profile
outputs to the expected format by the scheming validators.

Note that the scheming profile will only affect fields defined in the schema definition file, so sites can start migrating gradually different metadata fields.



## RDF DCAT endpoints

By default when the `dcat` plugin is enabled, the following RDF endpoints are available on your CKAN instance. The schema used on the serializations can be customized using [profiles](#profiles).

To disable the RDF endpoints, you can set the following config in your ini file:

    ckanext.dcat.enable_rdf_endpoints = False


### Dataset endpoints

RDF representations of a particular dataset can accessed using the following endpoint:

    https://{ckan-instance-host}/dataset/{dataset-id}.{format}

The extension will determine the RDF serialization format returned. The currently supported values are:

| Extension | Format                                                      | Media Type          |
|-----------|-------------------------------------------------------------|---------------------|
| `xml`     | [RDF/XML](https://en.wikipedia.org/wiki/RDF/XML)            | application/rdf+xml |
| `ttl`     | [Turtle](https://en.wikipedia.org/wiki/Turtle_%28syntax%29) | text/turtle         |
| `n3`      | [Notation3](https://en.wikipedia.org/wiki/Notation3)        | text/n3             |
| `jsonld`  | [JSON-LD](http://json-ld.org/)                              | application/ld+json |

The fallback `rdf` format defaults to RDF/XML.

Here's an example of the different formats:

* https://opendata.swiss/en/dataset/verbreitung-der-steinbockkolonien.rdf
* https://opendata.swiss/en/dataset/verbreitung-der-steinbockkolonien.xml
* https://opendata.swiss/en/dataset/verbreitung-der-steinbockkolonien.ttl
* https://opendata.swiss/en/dataset/verbreitung-der-steinbockkolonien.n3
* https://opendata.swiss/en/dataset/verbreitung-der-steinbockkolonien.jsonld

RDF representations will be advertised using `<link rel="alternate">` tags on the `<head>` sectionon the dataset page source code, eg:

    <head>

        <link rel="alternate" type="application/rdf+xml" href="http://demo.ckan.org/dataset/34315559-2b08-44eb-a2e6-ebe9ce1a266b.rdf"/>
        <link rel="alternate" type="text/turtle" href="http://demo.ckan.org/dataset/34315559-2b08-44eb-a2e6-ebe9ce1a266b.ttl"/>
        <!-- ... -->

    </head>


Check the [RDF DCAT Serializer](#rdf-dcat-serializer) section for more details about how these are generated and how to customize the output using [profiles](#profiles).


You can specify the profile by using the `profiles=<profile1>,<profile2>` query parameter on the dataset endpoint (as a comma-separated list):

* https://opendata.swiss/en/dataset/verbreitung-der-steinbockkolonien.xml?profiles=euro_dcat_ap
* https://opendata.swiss/en/dataset/verbreitung-der-steinbockkolonien.jsonld?profiles=schemaorg

*Note*: When using this plugin, the above endpoints will replace the old deprecated ones that were part of CKAN core.


### Catalog endpoint

Additionally to the individual dataset representations, the extension also offers a catalog-wide endpoint for retrieving multiple datasets at the same time (the datasets are paginated, see below for details):

    https://{ckan-instance-host}/catalog.{format}?[page={page}]&[modified_since={date}]&[profiles={profile1},{profile2}]&[q={query}]&[fq={filter query}]

This endpoint can be customized if necessary using the `ckanext.dcat.catalog_endpoint` configuration option, eg:

    ckanext.dcat.catalog_endpoint = /dcat/catalog/{_format}

The custom endpoint **must** start with a forward slash (`/`) and contain the `{_format}` placeholder.

As described previously, the extension will determine the RDF serialization format returned.

* http://demo.ckan.org/catalog.rdf
* http://demo.ckan.org/catalog.xml
* http://demo.ckan.org/catalog.ttl

RDF representations will be advertised using `<link rel="alternate">` tags on the `<head>` sectionon the homepage and the dataset search page source code, eg:

    <head>


        <link rel="alternate" type="application/rdf+xml" href="http://demo.ckan.org/catalog.rdf"/>
        <link rel="alternate" type="application/rdf+xml" href="http://demo.ckan.org/catalog.xml"/>
        <link rel="alternate" type="text/turtle" href="http://demo.ckan.org/catalog.ttl"/>
        <!-- ... -->

    </head>

The number of datasets returned is limited. The response will include paging info, serialized using the [Hydra](http://www.w3.org/ns/hydra/spec/latest/core/) vocabulary. The different terms are self-explanatory, and can be used by clients to iterate the catalog:

    @prefix hydra: <http://www.w3.org/ns/hydra/core#> .

    <http://example.com/catalog.ttl?page=1> a hydra:PagedCollection ;
        hydra:first "http://example.com/catalog.ttl?page=1" ;
        hydra:last "http://example.com/catalog.ttl?page=3" ;
        hydra:next "http://example.com/catalog.ttl?page=2" ;
        hydra:totalItems 283 .

The default number of datasets returned (100) can be modified by CKAN site maintainers using the following configuration option on your ini file:

    ckanext.dcat.datasets_per_page = 20

The catalog endpoint also supports a `modified_since` parameter to restrict datasets to those modified from a certain date. The parameter value should be a valid ISO-8601 date:

http://demo.ckan.org/catalog.xml?modified_since=2015-07-24

It's possible to specify the profile(s) to use for the serialization using the `profiles` parameter:

http://demo.ckan.org/catalog.xml?profiles=euro_dcat_ap,sweden_dcat_ap

To filter the output, the catalog endpoint supports the `q` and `fq` parameters to specify a [search query](https://lucene.apache.org/solr/guide/6_6/the-dismax-query-parser.html#TheDisMaxQueryParser-TheqParameter) or [filter query](https://lucene.apache.org/solr/guide/6_6/common-query-parameters.html#CommonQueryParameters-Thefq_FilterQuery_Parameter):

http://demo.ckan.org/catalog.xml?q=budget
http://demo.ckan.org/catalog.xml?fq=tags:economy



### URIs

Whenever possible, URIs are generated for the relevant entities. To try to generate them, the extension will use the first found of the following for each entity:

* Catalog:
    - `ckanext.dcat.base_uri` configuration option value. This is the recommended approach. Value should be a valid URI
    - `ckan.site_url` configuration option value.
    - 'http://' + `app_instance_uuid` configuration option value. This is not recommended, and a warning log message will be shown.

* Dataset:
    - The value of the `uri` field (note that this is not included in the default CKAN schema)
    - The value of an extra with key `uri`
    - Catalog URI (see above) + '/dataset/' + `id` field

* Resource:
    - The value of the `uri` field (note that this is not included in the default CKAN schema)
    - Catalog URI (see above) + '/dataset/' + `package_id` field + '/resource/ + `id` field

Note that if you are using the [RDF DCAT harvester](#rdf-dcat-harvester) to import datasets from other catalogs and these define a proper URI for each dataset or resource, these will be stored as `uri` fields in your instance, and thus used when generating serializations for them.


### Content negotiation

The extension supports returning different representations of the datasets based on the value of the `Accept` header ([Content negotiation](https://en.wikipedia.org/wiki/Content_negotiation)).

When enabled, client applications can request a particular format via the `Accept` header on requests to the main dataset page, eg:

    curl https://{ckan-instance-host}/dataset/{dataset-id} -H Accept:text/turtle

    curl https://{ckan-instance-host}/dataset/{dataset-id} -H Accept:"application/rdf+xml; q=1.0, application/ld+json; q=0.6"

This is also supported on the [catalog endpoint](#catalog-endpoint), in this case when making a request to the CKAN root URL (home page). This won't support the pagination and filter parameters:

    curl https://{ckan-instance-host} -H Accept:text/turtle

Note that this feature overrides the CKAN core home page and dataset page controllers, so you probably don't want to enable it if your own extension is also doing it.

To enable content negotiation, set the following configuration option on your ini file:

    ckanext.dcat.enable_content_negotiation = True


## RDF DCAT harvester

The RDF parser described in the previous section has been integrated into a harvester,
to allow automatic import of datasets from remote sources. To enable the RDF harvester, add the `dcat_rdf_harvester` plugin to your CKAN configuration file:

    ckan.plugins = ... dcat_rdf_harvester

The harvester will download the remote file, extract all datasets using the parser and create or update actual CKAN datasets based on that.
It will also handle deletions, ie if a dataset is not present any more in the DCAT dump anymore it will get deleted from CKAN.

The harvester will look at the `content-type` HTTP header field to determine the used RDF format. Any format understood by the [RDFLib](https://rdflib.readthedocs.org/en/stable/plugin_parsers.html) library can be parsed. It is possible to override this functionality and provide a specific format using the harvester configuration. This is useful when the server does not return the correct `content-type` or when harvesting a file on the local file system without a proper extension. The harvester configuration is a JSON object that you fill into the harvester configuration form field.

    {"rdf_format":"text/turtle"}

*TODO*: configure profiles.

### Maximum file size

The default max size of the file (for each HTTP response) to harvest is actually 50 MB. The size can be customised by setting the configuration option `ckanext.dcat.max_file_size` to your CKAN configuration file.
Here‘s an example of setting the max file size to 100 MB:

`ckanext.dcat.max_file_size = 100`

### Transitive harvesting

In transitive harvesting (i.e., when you harvest a catalog A, and a catalog X harvests your catalog), you may want to provide the original catalog info for each harvested dataset.

By setting the configuration option `ckanext.dcat.expose_subcatalogs = True` in your ini file, you'll enable the storing and publication of the source catalog for each harvested dataset.

The information contained in the harvested `dcat:Catalog` node will be stored as extras into the harvested datasets.
When serializing, your Catalog will expose the harvested Catalog using the `dct:hasPart` relation. This means that your catalog will have this structure:
- `dcat:Catalog` (represents your current catalog)
  - `dcat:dataset` (1..n, the dataset created withing your catalog)
  - `dct:hasPart`
     - `dcat:Catalog` (info of one of the harvested catalogs)
        - `dcat:dataset` (dataset in the harvested catalog)
  - `dct:hasPart`
     - `dcat:Catalog` (info of one of another harvester catalog)
     ...


### Extending the RDF harvester

The DCAT RDF harvester has extension points that allow to modify its behaviour from other extensions. These can be used by extensions implementing
the `IDCATRDFHarvester` interface. Right now it provides the following methods:

* `before_download` and `after_download`: called just before and after retrieving the remote file, and can be used for instance to validate the contents.
* `update_session`: called before making the remote requests to update the `requests` session object, useful to add additional headers or for setting client certificates. Check the [`requests` documentation](http://docs.python-requests.org/en/master/user/advanced/#session-objects) for details.
* `before_create` / `after_create`: called before and after the `package_create` action has been performed
* `before_update` / `after_update`: called before and after the `package_update` action has been performed
* `after_parsing`: Called just after the content from the remote RDF file has been parsed

To know more about these methods, please check the source of [`ckanext-dcat/ckanext/dcat/interfaces.py`](https://github.com/ckan/ckanext-dcat/blob/master/ckanext/dcat/interfaces.py).

## JSON DCAT harvester

The DCAT JSON harvester supports importing JSON objects that are based on DCAT terms but are not defined as JSON-LD. The exact format for these JSON files
is the one described in the [spec.dataportals.org](http://spec.dataportals.org/#datasets-serialization-format) site. There are [example files](https://github.com/ckan/ckanext-dcat/blob/master/examples/dataset.json) in the `examples` folder.

To enable the JSON harvester, add the `dcat_json_harvester` plugin to your CKAN configuration file:

    ckan.plugins = ... dcat_json_harvester

*TODO*: align the fields created by this harvester with the base mapping (ie the ones created by the RDF harvester).

## RDF DCAT to CKAN dataset mapping

The following table provides a generic mapping between the fields of the `dcat:Dataset` and `dcat:Distribution` classes and
their equivalents in the CKAN model. In most cases this mapping is deliberately a loose one. For instance, it does not try to link
the DCAT publisher property with a CKAN dataset author, maintainer or organization, as the link between them is not straight-forward
and may depend on a particular instance needs. When mapping from CKAN metadata to DCAT though, there are in some cases fallback fields
that are used if the default field is not present (see [RDF Serializer](#rdf-dcat-serializer) for more details on this.

This mapping is compatible with the [DCAT-AP v1.1](https://joinup.ec.europa.eu/asset/dcat_application_profile/asset_release/dcat-ap-v11) and [DCAT-AP v2.1](https://joinup.ec.europa.eu/collection/semantic-interoperability-community-semic/solution/dcat-application-profile-data-portals-europe/release/210). It depends on the active profile(s) (see [Profiles](#profiles)) which DCAT properties are mapped.

Sites are encouraged to use ckanext-scheming to manage their metadata schema (see [Schemas](#schemas) for all details). This changes in
some cases the way metadata is stored internally and presented at the CKAN API level, but should not affect the RDF DCAT output.

| DCAT class        | DCAT property          | CKAN dataset field                        | CKAN fallback fields           | Stored as |                                                                                                                                                               |
|-------------------|------------------------|-------------------------------------------|--------------------------------|-----------|---------------------------------------------------------------------------------------------------------------------------------------------------------------|
| dcat:Dataset      | -                      | extra:uri                                 |                                | text      |  See [URIs](#uris-1)                                                                                                                                           |
| dcat:Dataset      | dct:title              | title                                     |                                | text      |                                                                                                                                                               |
| dcat:Dataset      | dct:description        | notes                                     |                                | text      |                                                                                                                                                               |
| dcat:Dataset      | dcat:keyword           | tags                                      |                                | text      |                                                                                                                                                               |
| dcat:Dataset      | dcat:theme             | extra:theme                               |                                | list      |  See [Lists](#lists)                                                                                                                                          |
| dcat:Dataset      | dct:identifier         | extra:identifier                          | extra:guid, id                 | text      |                                                                                                                                                               |
| dcat:Dataset      | adms:identifier        | extra:alternate_identifier                |                                | text      |                                                                                                                                                               |
| dcat:Dataset      | dct:issued             | extra:issued                              | metadata_created               | text      |                                                                                                                                                               |
| dcat:Dataset      | dct:modified           | extra:modified                            | metadata_modified              | text      |                                                                                                                                                               |
| dcat:Dataset      | owl:versionInfo        | version                                   | extra:dcat_version             | text      |                                                                                                                                                               |
| dcat:Dataset      | adms:versionNotes      | extra:version_notes                       |                                | text      |                                                                                                                                                               |
| dcat:Dataset      | dct:language           | extra:language                            |                                | list      |  See [Lists](#lists)                                                                                                                                          |
| dcat:Dataset      | dcat:landingPage       | url                                       |                                | text      |                                                                                                                                                               |
| dcat:Dataset      | dct:accrualPeriodicity | extra:frequency                           |                                | text      |                                                                                                                                                               |
| dcat:Dataset      | dct:conformsTo         | extra:conforms_to                         |                                | list      |  See [Lists](#lists)                                                                                                                                          |
| dcat:Dataset      | dct:accessRights       | extra:access_rights                       |                                | text      |                                                                                                                                                               |
| dcat:Dataset      | foaf:page              | extra:documentation                       |                                | list      |  See [Lists](#lists)                                                                                                                                          |
| dcat:Dataset      | dct:provenance         | extra:provenance                          |                                | text      |                                                                                                                                                               |
| dcat:Dataset      | dct:type               | extra:dcat_type                           |                                | text      | As of DCAT-AP v1.1 there's no controlled vocabulary for this field                                                                                            |
| dcat:Dataset      | dct:hasVersion         | extra:has_version                         |                                | list      |  See [Lists](#lists). It is assumed that these are one or more URIs referring to another dcat:Dataset                                                         |
| dcat:Dataset      | dct:isVersionOf        | extra:is_version_of                       |                                | list      |  See [Lists](#lists). It is assumed that these are one or more URIs referring to another dcat:Dataset                                                         |
| dcat:Dataset      | dct:source             | extra:source                              |                                | list      |  See [Lists](#lists). It is assumed that these are one or more URIs referring to another dcat:Dataset                                                         |
| dcat:Dataset      | adms:sample            | extra:sample                              |                                | list      |  See [Lists](#lists). It is assumed that these are one or more URIs referring to dcat:Distribution instances                                                  |
| dcat:Dataset      | dct:spatial            | extra:spatial_uri                         |                                | text      | See [Spatial coverage](#spatial-coverage) |
| dcat:Dataset      | dct:temporal           | extra:temporal_start + extra:temporal_end |                                | text      | None, one or both extras can be present                                                                                                                       |
| dcat:Dataset      | dcat:temporalResolution| extra:temporal_resolution                 |                                | list      |                                                                                                                                                               |
| dcat:Dataset      | dcat:spatialResolutionInMeters| extra:spatial_resolution_in_meters |                                | list      |                                                                                                                                                               |
| dcat:Dataset      | dct:isReferencedBy     | extra:is_referenced_by                    |                                | list      |                                                                                                                                                               |
| dcat:Dataset      | dct:publisher          | extra:publisher_uri                       |                                | text      |  See [URIs](#uris-1) and [Publisher](#contact-points-and-publisher)                                                                                                                                           |
| foaf:Agent        | foaf:name              | extra:publisher_name                      |                                | text      |                                                                                                                                                               |
| foaf:Agent        | foaf:mbox              | extra:publisher_email                     | organization:title             | text      |                                                                                                                                                               |
| foaf:Agent        | foaf:homepage          | extra:publisher_url                       |                                | text      |                                                                                                                                                               |
| foaf:Agent        | dct:type               | extra:publisher_type                      |                                | text      |                                                                                                                                                               |
| dcat:Dataset      | dcat:contactPoint      | extra:contact_uri                         |                                | text      |  See [URIs](#uris-1) and [Contact points](#contact-points-and-publisher)                                                                                                                                          |
| vcard:Kind        | vcard:fn               | extra:contact_name                        | maintainer, author             | text      |                                                                                                                                                               |
| vcard:Kind        | vcard:hasEmail         | extra:contact_email                       | maintainer_email, author_email | text      |                                                                                                                                                               |
| dcat:Dataset      | dcat:distribution      | resources                                 |                                | text      |                                                                                                                                                               |
| dcat:Distribution | -                      | resource:uri                              |                                | text      |  See [URIs](#uris-1)                                                                                                                                           |
| dcat:Distribution | dct:title              | resource:name                             |                                | text      |                                                                                                                                                               |
| dcat:Distribution | dcat:accessURL         | resource:access_url                       | resource:url                   | text      | If downloadURL is not present, accessURL will be used as resource url                                                                                         |
| dcat:Distribution | dcat:downloadURL       | resource:download_url                     |                                | text      | If present, downloadURL will be used as resource url                                                                                                          |
| dcat:Distribution | dct:description        | resource:description                      |                                | text      |                                                                                                                                                               |
| dcat:Distribution | dcat:mediaType         | resource:mimetype                         |                                | text      |                                                                                                                                                               |
| dcat:Distribution | dct:format             | resource:format                           |                                | text      |                                                     |
| dcat:Distribution | dct:license            | resource:license                          |                                | text      | See [Licenses](#licenses)                                                                                                                                |
| dcat:Distribution | adms:status            | resource:status                           |                                | text      |                                                                                                                                                               |
| dcat:Distribution | dcat:byteSize          | resource:size                             |                                | number    |                                                                                                                                                               |
| dcat:Distribution | dct:issued             | resource:issued                           | created                        | text      |                                                                                                                                                               |
| dcat:Distribution | dct:modified           | resource:modified                         | metadata_modified              | text      |                                                                                                                                                               |
| dcat:Distribution | dct:rights             | resource:rights                           |                                | text      |                                                                                                                                                               |
| dcat:Distribution | foaf:page              | resource:documentation                    |                                | list      |  See [Lists](#lists)                                                                                                                                          |
| dcat:Distribution | dct:language           | resource:language                         |                                | list      |  See [Lists](#lists)                                                                                                                                          |
| dcat:Distribution | dct:conformsTo         | resource:conforms_to                      |                                | list      |  See [Lists](#lists)                                                                                                                                          |
| dcat:Distribution | dcatap:availability    | resource:availability                     |                                | text      |                                                                                                                                                               |
| dcat:Distribution | dcat:compressFormat    | resource:compress_format                  |                                | text      |                                                                                                                                                               |
| dcat:Distribution | dcat:packageFormat     | resource:package_format                   |                                | text      |                                                                                                                                                               |
| dcat:Distribution | dcat:accessService     | resource:access_services                  |                                | text      |                                                                                                                                                               |
| dcat:DataService  | dct:title              | access_service:title                      |                                | text      |                                                                                                                                                               |
| dcat:DataService  | dcat:endpointURL       | access_service:endpoint_url               |                                | list      |                                                                                                                                                               |
| dcat:DataService  | dcat:endpointDescription| access_service:endpoint_description      |                                | text      |                                                                                                                                                               |
| dcat:DataService  | dcatap:availability    | access_service:availability               |                                | text      |                                                                                                                                                               |
| dcat:DataService  | dcat:servesDataset     | access_service:serves_dataset             |                                | list      |                                                                                                                                                               |
| dcat:DataService  | dct:description        | access_service:description                |                                | text      |                                                                                                                                                               |
| dcat:DataService  | dct:license            | access_service:license                    |                                | text      |                                                                                                                                                               |
| dcat:DataService  | dct:accessRights       | access_service:access_rights              |                                | text      |                                                                                                                                                               |
| spdx:Checksum     | spdx:checksumValue     | resource:hash                             |                                | text      |                                                                                                                                                               |
| spdx:Checksum     | spdx:algorithm         | resource:hash_algorithm                   |                                | text      |                                                                                                                                                               |

*Notes*

### Custom fields

Fields marked as `extra:` are stored as free form extras in the `euro_dcat_ap` and `euro_dcat_ap_2` profiles,
but stored as first level custom fields when using the scheming based profile (`euro_dcat_ap_scheming`), i.e:

  ```json
  {
      "name": "test_dataset_dcat",
      "extras": [
           {"key": "version_notes", "value": "Some version notes"}
      ]
  }
  ```

  vs:

  ```json
  {
      "name": "test_dataset_dcat",
      "version_notes": "Some version notes"
  }
  ```

### URIs

Whenever possible, URIs are extracted and stored so there is a clear reference to the original RDF resource.
For instance:

    ```xml
    <?xml version="1.0" encoding="utf-8" ?>
        <rdf:RDF
         xmlns:dct="http://purl.org/dc/terms/"
         xmlns:dcat="http://www.w3.org/ns/dcat#"
         xmlns:foaf="http://xmlns.com/foaf/0.1/"
         xmlns:rdf="http://www.w3.org/1999/02/22-rdf-syntax-ns#">

        <dcat:Dataset rdf:about="http://data.some.org/catalog/datasets/1">
          <dct:title>Dataset 1</dct:title>
          <dct:publisher>
            <foaf:Organization rdf:about="http://orgs.vocab.org/some-org">
              <foaf:name>Publishing Organization for dataset 1</foaf:name>
            </foaf:Organization>
          </dct:publisher>
        <!-- ... -->
        </dcat:Dataset>
        </rdf:RDF>
    ```

    ```json
    {
        "title": "Dataset 1",
        "extras": [
            {"key": "uri", "value": "http://data.some.org/catalog/datasets/1"},
            {"key": "publisher_uri", "value": "http://orgs.vocab.org/some-org"},
            {"key": "publisher_name", "value": "Publishing Organization for dataset 1"}
        ]
    }
    ```

    Another example:

    ```
    @prefix dcat:    <http://www.w3.org/ns/dcat#> .
    @prefix dct:     <http://purl.org/dc/terms/> .
    @prefix rdf:     <http://www.w3.org/1999/02/22-rdf-syntax-ns#> .

    <http://data.some.org/catalog/datasets/1>
          a       dcat:Dataset ;
          dct:title "Dataset 1" ;
          dcat:distribution
                  <http://data.some.org/catalog/datasets/1/d/1> .


    <http://data.some.org/catalog/datasets/1/d/1>
          a       dcat:Distribution ;
          dct:title "Distribution for dataset 1" ;
          dcat:accessURL <http://data.some.org/catalog/datasets/1/downloads/1.csv> .
    ```

    ```json
    {
        "title": "Dataset 1",
        "extras": [
            {"key": "uri", "value": "http://data.some.org/catalog/datasets/1"}
        ],
        "resources": [{
            "name": "Distribution for dataset 1",
            "url": "http://data.some.org/catalog/datasets/1/downloads/1.csv",
            "uri": "http://data.some.org/catalog/datasets/1/d/1"
        }]
    }
    ```

### Lists

On the legacy profiles, lists are stored as a JSON string, eg:

    ```
    @prefix dcat:  <http://www.w3.org/ns/dcat#> .
    @prefix dct:   <http://purl.org/dc/terms/> .
    @prefix rdf:   <http://www.w3.org/1999/02/22-rdf-syntax-ns#> .

    <http://example.com/data/test-dataset-1>
        a                  dcat:Dataset ;
        dct:title       "Dataset 1" ;
        dct:language    "ca" , "en" , "es" ;
        dcat:theme      "http://eurovoc.europa.eu/100142" , "http://eurovoc.europa.eu/209065", "Earth Sciences" ;
    ```

    ```json
    {
        "title": "Dataset 1",
        "extras": [
            {"key": "uri", "value": "http://data.some.org/catalog/datasets/1"}
            {"key": "language", "value": "[\"ca\", \"en\", \"es\"]"}
            {"key": "theme", "value": "[\"Earth Sciences\", \"http://eurovoc.europa.eu/209065\", \"http://eurovoc.europa.eu/100142\"]"}
        ],
    }
    ```

On the scheming-based ones, these are shown as actual lists:

    ```json
    {
        "title": "Dataset 1",
        "uri": "http://data.some.org/catalog/datasets/1"},
        "language": ["ca", "en", "es"]
        "theme": ["Earth Sciences", "http://eurovoc.europa.eu/209065", "http://eurovoc.europa.eu/100142"]
    }
    ```
### Contact points and Publisher

Properties for `dcat:contactPoint` and `dct:publisher` are stored as namespaced extras in the legacy profiles. When using 
a scheming-based profile, these are stored as proper objects (and multiple instances are allowed for contact point):

```json
{
    "name": "test_dataset_dcat",
    "title": "Test dataset DCAT",
    "extras": [
        {"key":"contact_name","value":"PointofContact"},
        {"key":"contact_email","value":"contact@some.org"}
    ],
}
```

vs:

```json
{
    "name": "test_dataset_dcat",
    "title": "Test dataset DCAT",
    "contact": [
        {
            "name": "Point of Contact 1",
            "email": "contact1@some.org"
        },
        {
            "name": "Point of Contact 2",
            "email": "contact2@some.org"
        },
    ]
}
```

If no `publisher` or `publisher_*` fields are found, the serializers will fall back to getting the publisher properties from the organization the CKAN dataset belongs to. The organization schema can be customized with the schema located in `ckanext/dcat/schemas/publisher_organization.yaml` to provide the extra properties supported (this will additionally require loading the `scheming_organizations` plugin in `ckan.plugins`).


### Spatial coverage


The following formats for `dct:spatial` are supported by the default [parser](#rdf-dcat-parser). Note that the default [serializer](#rdf-dcat-serializer) will return the single `dct:spatial` instance form by default.

    - One `dct:spatial` instance, URI only

        ```xml
        <dct:spatial rdf:resource="http://geonames/Newark"/>
        ```

    - One `dct:spatial` instance with text (this should not be used anyway)

        ```xml
        <dct:spatial>Newark</dct:spatial>
        ```

    - One `dct:spatial` instance with label and/or geometry

        ```xml
        <dct:spatial rdf:resource="http://geonames/Newark">
            <dct:Location>
                <locn:geometry rdf:datatype="https://www.iana.org/assignments/media-types/application/vnd.geo+json">
                    {"type": "Polygon", "coordinates": [[[175.0, 17.5], [-65.5, 17.5], [-65.5, 72.0], [175.0, 72.0], [175.0, 17.5]]]}
                </locn:geometry>
                <locn:geometry rdf:datatype="http://www.opengis.net/ont/geosparql#wktLiteral">
                    POLYGON ((175.0000 17.5000, -65.5000 17.5000, -65.5000 72.0000, 175.0000 72.0000, 175.0000 17.5000))
                </locn:geometry>
                <skos:prefLabel>Newark</skos:prefLabel>
            </dct:Location>
        </dct:spatial>
        ```

    - Multiple `dct:spatial` instances (as in GeoDCAT-AP)

        ```xml
        <dct:spatial rdf:resource="http://geonames/Newark"/>
        <dct:spatial>
            <dct:Location>
                <locn:geometry rdf:datatype="https://www.iana.org/assignments/media-types/application/vnd.geo+json">
                    {"type": "Polygon", "coordinates": [[[175.0, 17.5], [-65.5, 17.5], [-65.5, 72.0], [175.0, 72.0], [175.0, 17.5]]]}
                </locn:geometry>
                <locn:geometry rdf:datatype="http://www.opengis.net/ont/geosparql#wktLiteral">
                    POLYGON ((175.0000 17.5000, -65.5000 17.5000, -65.5000 72.0000, 175.0000 72.0000, 175.0000 17.5000))
                </locn:geometry>
            </dct:Location>
        </dct:spatial>
        <dct:spatial>
            <dct:Location rdf:nodeID="N8c2a57d92e2d48fca3883053f992f0cf">
                <skos:prefLabel>Newark</skos:prefLabel>
            </dct:Location>
        </dct:spatial>
        ```
If the RDF provides them, profiles should store the textual and geometric representation of the location in:

* For legacy profiles in `spatial_text`, `spatial_bbox`, `spatial_centroid` or `spatial` (for any other geometries) extra fields
* For scheming-based profiles in objects in the `spatial_coverage` field, for instance:

```json
{
    "name": "test_dataset_dcat",
    "title": "Test dataset DCAT",
    "spatial_coverage": [
        {
            "geom": {
                "type": "Polygon",
                "coordinates": [...]
            },
            "text": "Tarragona",
            "uri": "https://sws.geonames.org/6361390/",
            "bbox": {
                "type": "Polygon",
                "coordinates": [
                    [
                        [-2.1604, 42.7611],
                        [-2.0938, 42.7611],
                        [-2.0938, 42.7931],
                        [-2.1604, 42.7931],
                        [-2.1604, 42.7611],
                    ]
                ],
            },
            "centroid": {"type": "Point", "coordinates": [1.26639, 41.12386]},
        }
    ]
}
```


### Licenses

On the CKAN model, license is at the dataset level whereas in DCAT model it
   is at distributions level. By default the RDF parser will try to find a
   distribution with a license that matches one of those registered in CKAN
   and attach this license to the dataset. The first matching distribution's
   license is used, meaning that any discrepancy accross distributions license
   will not be accounted for. This behavior can be customized by overridding the
   `_license` method on a custom profile.


## RDF DCAT Parser

The `ckanext.dcat.processors.RDFParser` class allows to read RDF serializations in different
formats and extract CKAN dataset dicts. It will look for DCAT datasets and distributions
and create CKAN datasets and resources, as dictionaries that can be passed to [`package_create`](http://docs.ckan.org/en/latest/api/index.html#ckan.logic.action.create.package_create) or [`package_update`](http://docs.ckan.org/en/latest/api/index.html#ckan.logic.action.update.package_update).

Here is a quick overview of how it works:

```python

    from ckanext.dcat.processors import RDFParser, RDFParserException

    parser = RDFParser()

    # Parsing a local RDF/XML file

    with open('datasets.rdf', 'r') as f:
        try:
            parser.parse(f.read())

            for dataset in parser.datasets():
                print('Got dataset with title {0}'.format(dataset['title'])

        except RDFParserException, e:
            print ('Error parsing the RDF file: {0}'.format(e))

    # Parsing a remote JSON-LD file

    import requests

    parser = RDFParser()

    content = requests.get('https://some.catalog.org/datasets.jsonld').content

    try:
        parser.parse(content, _format='json-ld')

        for dataset in parser.datasets():
            print('Got dataset with title {0}'.format(dataset['title'])

    except RDFParserException, e:
        print ('Error parsing the RDF file: {0}'.format(e))

```

The parser is implemented using [RDFLib](https://rdflib.readthedocs.org/), a Python library for working with RDF. Any
RDF serialization format supported by RDFLib can be parsed into CKAN datasets. The `examples` folder contains
serializations in different formats including RDF/XML, Turtle or JSON-LD.

## RDF DCAT Serializer

The `ckanext.dcat.processors.RDFSerializer` class generates RDF serializations in different
formats from CKAN dataset dicts, like the ones returned by [`package_show`](http://docs.ckan.org/en/latest/api/index.html#ckan.logic.action.get.package_show) or [`package_search`](http://docs.ckan.org/en/latest/api/index.html#ckan.logic.action.get.package_search).

Here is an example of how to use it:

```python

    from ckanext.dcat.processors import RDFSerializer

    # Serializing a single dataset

    dataset = get_action('package_show')({}, {'id': 'my-dataset'})

    serializer = RDFserializer()

    dataset_ttl = serializer.serialize_dataset(dataset, _format='turtle')


    # Serializing the whole catalog (or rather part of it)

    datasets = get_action('package_search')({}, {'q': '*:*', 'rows': 50})

    serializer = RDFserializer()

    catalog_xml = serializer.serialize_catalog({'title': 'My catalog'},
                                               dataset_dicts=datasets,
                                               _format='xml')

    # Creating and RDFLib graph from a single dataset

    dataset = get_action('package_show')({}, {'id': 'my-dataset'})

    serializer = RDFserializer()

    dataset_reference = serializer.graph_from_dataset(dataset)

    # serializer.g now contains the full dataset graph, an RDFLib Graph class

```

The serializer uses customizable [profiles](#profiles) to generate an RDF graph (an [RDFLib Graph class](https://rdflib.readthedocs.org/en/latest/apidocs/rdflib.html#rdflib.graph.Graph)).
By default these use the [mapping](#rdf-dcat-to-ckan-dataset-mapping) described in the previous section.

In some cases, if the default CKAN field that maps to a DCAT property is not present, some other fallback
values will be used instead. For instance, if the `contact_email` field is not found, `maintainer_email`
and `author_email` will be used (if present) for the email property of the `adms:contactPoint` property.

Note that the serializer will look both for a first level field or an extra field with the same key, ie both
the following values will be used for `dct:accrualPeriodicity`:

    {
        "name": "my-dataset",
        "frequency": "monthly",
        ...
    }

    {
        "name": "my-dataset",
        "extras": [
            {"key": "frequency", "value": "monthly"},
        ]
        ...
    }

Once the dataset graph has been obtained, this is serialized into a text format using [RDFLib](https://rdflib.readthedocs.org/),
so any format it supports can be obtained (common formats are 'xml', 'turtle' or 'json-ld').

### Inherit license from the dataset as fallback in distributions
It is possible to inherit the license from the dataset to the distributions, but only if there is no license defined in the resource yet. By default the license is not inherited from the dataset. This can be activated by setting the following parameter in the CKAN config file:

    ckanext.dcat.resource.inherit.license = True


## Profiles

Both the parser and the serializer use profiles to allow customization of how the values defined in the RDF graph are mapped to CKAN and viceversa.

Profiles define :

* How the RDF graph values map into CKAN fields, ie how the RDF is parsed into CKAN datasets
* How CKAN fields map to an RDF graph, which can be then serialized
* How the CKAN catalog metadata maps to an RDF graph, which can be then serialized

They essentially define the mapping between DCAT and CKAN.

In most cases the default profile will provide a good mapping that will cover most properties described in the DCAT standard. If you want to extract extra fields defined in the RDF, are using a custom schema or
need custom logic, you can write a custom to profile that extends or replaces the default one.

The default profile is mostly based in the
[DCAT application profile for data portals in Europe](https://joinup.ec.europa.eu/asset/dcat_application_profile/description). It is actually fully-compatible with [DCAT-AP v1.1](https://joinup.ec.europa.eu/asset/dcat_application_profile/asset_release/dcat-ap-v11), and partially compatible with [DCAT-AP v2.1.0](https://joinup.ec.europa.eu/collection/semantic-interoperability-community-semic/solution/dcat-application-profile-data-portals-europe/release/210). As mentioned before though, it should be generic enough for most DCAT based representations.

Sites that want to support a particular version of the DCAT-AP can enable a specific profile using one of the methods below:

* DCAT-AP v2.1.0 (default): `euro_dcat_ap_2`
* DCAT-AP v1.1.1: `euro_dcat_ap`

This plugin also contains a profile to serialize a CKAN dataset to a [schema.org Dataset](http://schema.org/Dataset) called `schemaorg`. This is especially useful to provide [JSON-LD structured data](#structured-data).

To define which profiles to use you can:

1. Set the `ckanext.dcat.rdf.profiles` configuration option on your CKAN configuration file:

    ckanext.dcat.rdf.profiles = euro_dcat_ap sweden_dcat_ap

2. When initializing a parser or serializer class, pass the profiles to be used as a parameter, eg:

```python

   parser = RDFParser(profiles=['euro_dcat_ap', 'sweden_dcat_ap'])

   serializer = RDFSerializer(profiles=['euro_dcat_ap', 'sweden_dcat_ap'])
```

Note that in both cases the order in which you define them is important, as it will be the one that the profiles will be run on.


### Writing custom profiles

Internally, profiles are classes that define a particular set of methods called during the parsing process.
For instance, the `parse_dataset` method is called on each DCAT dataset found when parsing an RDF file, and should return a CKAN dataset.
Conversely, the `graph_from_dataset` will be called when requesting an RDF representation for a dataset, and will need to generate the necessary RDF graph.

Custom profiles should always extend the `ckanext.dcat.profiles.RDFProfile` class. This class has several helper
functions to make getting metadata from the RDF graph easier. These include helpers for getting fields for FOAF and VCard entities like the ones
used to define publishers or contact points. Check the source code of `ckanex.dcat.profiles.py` to see what is available.

Profiles can extend other profiles to avoid repeating rules, or can be completely independent.

The following example shows a complete example of a profile built on top of the European DCAT-AP profile (`euro_dcat_ap`):

```python

    from rdflib.namespace import Namespace
    from ckanext.dcat.profiles import RDFProfile

    DCT = Namespace("http://purl.org/dc/terms/")


    class SwedishDCATAPProfile(RDFProfile):
        '''
        An RDF profile for the Swedish DCAT-AP recommendation for data portals

        It requires the European DCAT-AP profile (`euro_dcat_ap`)
        '''

        def parse_dataset(self, dataset_dict, dataset_ref):

            # Spatial label
            spatial = self._object(dataset_ref, DCT.spatial)
            if spatial:
                spatial_label = self.g.label(spatial)
                if spatial_label:
                    dataset_dict['extras'].append({'key': 'spatial_text',
                                                   'value': str(spatial_label)})

            return dataset_dict

        def graph_from_dataset(self, dataset_dict, dataset_ref):

            g = self.g

            spatial_uri = self._get_dataset_value(dataset_dict, 'spatial_uri')
            spatial_text = self._get_dataset_value(dataset_dict, 'spatial_text')

            if spatial_uri:
                spatial_ref = URIRef(spatial_uri)
            else:
                spatial_ref = BNode()

            if spatial_text:
                g.add((dataset_ref, DCT.spatial, spatial_ref))
                g.add((spatial_ref, RDF.type, DCT.Location))
                g.add((spatial_ref, RDFS.label, Literal(spatial_text)))
```

Note how the dataset dict is passed between profiles so it can be further tweaked.

Extensions define their available profiles using the `ckan.rdf.profiles` in the `setup.py` file, as in this [example](https://github.com/ckan/ckanext-dcat/blob/cc5fcc7be0be62491301db719ce597aec7c684b0/setup.py#L37:L38) from this same extension:

    [ckan.rdf.profiles]
    euro_dcat_ap=ckanext.dcat.profiles:EuropeanDCATAPProfile
    euro_dcat_ap_2=ckanext.dcat.profiles:EuropeanDCATAP2Profile
    schemaorg=ckanext.dcat.profiles:SchemaOrgProfile

### Command line interface

The parser and serializer can also be accessed from the command line via `python ckanext-dcat/ckanext/dcat/processors.py`.

You can point to RDF files:

    python ckanext-dcat/ckanext/dcat/processors.py consume catalog_pod_2.jsonld -P -f json-ld

    python ckanext/dcat/processors.py produce examples/ckan_dataset.json

or pipe them to the script:

    http http://localhost/dcat/catalog.rdf | python ckanext-dcat/ckanext/dcat/processors.py consume -P > ckan_datasets.json

    http http://demo.ckan.org/api/action/package_show id=afghanistan-election-data | jq .result | python ckanext/dcat/processors.py produce


To see all available options, run the script with the `-h` argument:

    python ckanext-dcat/ckanext/dcat/processors.py -h
    usage: processors.py [-h] [-f FORMAT] [-P] [-p [PROFILE [PROFILE ...]]] [-m]
                         mode [file]

    DCAT RDF - CKAN operations

    positional arguments:
      mode                  Operation mode. `consume` parses DCAT RDF graphs to
                            CKAN dataset JSON objects. `produce` serializes CKAN
                            dataset JSON objects into DCAT RDF.
      file                  Input file. If omitted will read from stdin

    optional arguments:
      -h, --help            show this help message and exit
      -f FORMAT, --format FORMAT
                            Serialization format (as understood by rdflib) eg:
                            xml, n3 ... Defaults to 'xml'.
      -P, --pretty          Make the output more human readable
      -p [PROFILE [PROFILE ...]], --profile [PROFILE [PROFILE ...]]
                            RDF Profiles to use, defaults to euro_dcat_ap_2
      -m, --compat-mode     Enable compatibility mode


### Compatibility mode

In compatibility mode, some fields are modified to maintain compatibility with previous versions of the ckanext-dcat parsers
(eg adding the `dcat_` prefix or storing comma separated lists instead
of JSON blobs).

CKAN instances that were using the legacy XML and JSON harvesters (`dcat_json_harvester` and `dcat_xml_harvester`)
and want to move to the RDF based one may want to turn compatibility mode on to ensure that CKAN dataset fields are created as before.
Users are encouraged to migrate their applications to support the new DCAT to CKAN mapping.

To turn compatibility mode on add this to the CKAN configuration file:

    ckanext.dcat.compatibility_mode = True



## XML DCAT harvester (deprecated)

The old DCAT XML harvester (`dcat_xml_harvester`) is now deprecated, in favour of the [RDF harvester](#rdf-dcat-harvester).
Loading it on the ini file will result in an exception on startup.

The XML serialization described in the [spec.datacatalogs.org](http://spec.datacatalogs.org/#datasets_serialization_format) site is a valid RDF/XML one, so changing the harvester should have no effect. There might be slight differences in the way CKAN fields are created though, check [Compatibility mode](#compatibility-mode) for more details.

## Translation of fields

The `dcat` plugin automatically translates the keys of the dcat fields used in the frontend.
This makes it very easy to display the fields in the current language.

To disable this behavior, you can set the following config value in your ini file (default: True):

    ckanext.dcat.translate_keys = False

## Multilingual RDF support
`ckanext-schemingdcat` add multilingual values from CKAN to RDF, more info at: [schemingdcat documentation](https://github.com/mjanez/ckanext-schemingdcat?tab=readme-ov-file#multilingual-rdf-support)

Example RDF:
```xml
<dct:title xml:lang="en">Dataset Title (EN)</dct:title>
<dct:title xml:lang="de">Dataset Title (DE)</dct:title>
<dct:title xml:lang="fr">Dataset Title (FR)</dct:title>
```
```json
{
    "title":
        {
            "en": "Dataset Title (EN)",
            "de": "Dataset Title (DE)",
            "fr": "Dataset Title (FR)"
        }
}
```

Example with missing language in RDF:
```xml
<dct:title>Dataset Title</dct:title>
```
```json
{
    "title":
        {
            "en": "Dataset Title"
        }
}
```

## Structured data and Google Dataset Search indexing

There are plugins available to add [structured data](https://developers.google.com/search/docs/guides/intro-structured-data) to dataset pages to provide richer metadata for search engines crawling your site. One of the most well known is [Google Dataset Search](https://toolbox.google.com/datasetsearch). The `structured_data` plugin will add the necessary markup in order to get your datasets indexed by Google Dataset Search. This markup is a JSON-LD snippet that uses the [schema.org](https://schema.org) vocabulary to describe the dataset.

To add [structured data](https://developers.google.com/search/docs/guides/intro-structured-data) to dataset pages, activate the `structured_data` and `dcat` plugins in your ini file:

        ckan.plugins = dcat structured_data

By default this uses the `schemaorg` profile (see [profiles](#profiles)) to serialize the dataset to JSON-LD, which is then added to the dataset detail page.
To change the schema, you have to override the Jinja template block called `structured_data` in [`templates/package/read_base.html`](https://github.com/ckan/ckanext-dcat/blob/master/ckanext/dcat/templates/package/read_base.html) and call the template helper function with different parameters:

    {% block structured_data %}
      <script type="application/ld+json">
      {{ h.structured_data(pkg.id, ['my_custom_schema'])|safe }}
      </script>
    {% endblock %}

Example output of structured data in JSON-LD:

    < ... >
        <script type="application/ld+json">
        {
            "@context": {
                "rdf": "http://www.w3.org/1999/02/22-rdf-syntax-ns#",
                "rdfs": "http://www.w3.org/2000/01/rdf-schema#",
                "schema": "http://schema.org/",
                "xsd": "http://www.w3.org/2001/XMLSchema#"
            },
            "@graph": [
                {
                    "@id": "http://demo.ckan.org/organization/c64835bf-b3b7-496d-a7cf-ed645dbf4b08",
                    "@type": "schema:Organization",
                    "schema:contactPoint": {
                        "@id": "_:Nb9677036512840e1a00c9fec2818abe4"
                    },
                    "schema:name": "Public Transport Organization"
                },
                {
                    "@id": "http://demo.ckan.org/dataset/69a5bc23-3abd-4af7-8d3d-8f0d08698307/resource/5f1cafa2-3c92-4e89-85d1-60f014c23e0f",
                    "@type": "schema:DataDownload",
                    "schema:dateModified": "2018-01-18T00:00:00",
                    "schema:datePublished": "2018-01-02T00:00:00",
                    "schema:description": "API for all the public transport stations",
                    "schema:encodingFormat": "JSON",
                    "schema:inLanguage": [
                        "de",
                        "it",
                        "fr",
                        "en"
                    ],
                    "schema:license": "https://creativecommons.org/licenses/by/4.0/",
                    "schema:name": "Stations API",
                    "schema:url": "http://stations.example.com/api"
                },
                {
                    "@id": "http://demo.ckan.org/dataset/69a5bc23-3abd-4af7-8d3d-8f0d08698307",
                    "@type": "schema:Dataset",
                    "schema:dateModified": "2018-01-18T09:41:21.076522",
                    "schema:datePublished": "2017-01-01T00:00:00",
                    "schema:distribution": [
                        {
                            "@id": "http://demo.ckan.org/dataset/69a5bc23-3abd-4af7-8d3d-8f0d08698307/resource/5f1cafa2-3c92-4e89-85d1-60f014c23e0f"
                        },
                        {
                            "@id": "http://demo.ckan.org/dataset/69a5bc23-3abd-4af7-8d3d-8f0d08698307/resource/bf3a0b61-415b-47b8-9cd0-86a14f8dc165"
                        }
                    ],
                    "schema:identifier": "69a5bc23-3abd-4af7-8d3d-8f0d08698307",
                    "schema:inLanguage": [
                        "en",
                        "de",
                        "fr",
                        "it"
                    ],
                    "schema:name": "Station list",
                    "schema:publisher": {
                        "@id": "http://demo.ckan.org/organization/c64835bf-b3b7-496d-a7cf-ed645dbf4b08"
                    }
                },
                {
                    "@id": "_:Nb9677036512840e1a00c9fec2818abe4",
                    "@type": "schema:ContactPoint",
                    "schema:contactType": "customer service",
                    "schema:email": "contact@example.com",
                    "schema:name": "Public Transport Support",
                    "schema:url": "https://public-transport.example.com"
                }
            ]
        }
        </script>
      </body>
    </html>


## CLI

The `ckan dcat` command offers utilites to transform between DCAT RDF Serializations and CKAN datasets (`ckan dcat consume`) and
viceversa (`ckan dcat produce`). In both cases the input can be provided as a path to a file:

    ckan dcat consume -f ttl examples/dcat/dataset.ttl

    ckan dcat produce -f jsonld examples/ckan/ckan_datasets.json
=======
* A base [mapping](https://docs.ckan.org/projects/ckanext-dcat/en/latest/mapping) between DCAT and CKAN datasets and viceversa (compatible with [DCAT-AP v1.1](https://joinup.ec.europa.eu/asset/dcat_application_profile/asset_release/dcat-ap-v11), [DCAT-AP v2.1](https://joinup.ec.europa.eu/collection/semantic-interoperability-community-semic/solution/dcat-application-profile-data-portals-europe/release/210) and [DCAT-AP v3](https://semiceu.github.io/DCAT-AP/releases/3.0.0/)).
>>>>>>> cb25389f

* An [RDF Parser](https://docs.ckan.org/projects/ckanext-dcat/en/latest/profiles#rdf-dcat-parser) that allows to read RDF serializations in different formats and extract CKAN dataset dicts, using customizable [profiles](https://docs.ckan.org/projects/ckanext-dcat/en/latest/profiles#profiles).

* An [RDF Serializer](https://docs.ckan.org/projects/ckanext-dcat/en/latest/profiles#rdf-dcat-serializer) that allows to transform CKAN datasets metadata to different semantic formats, also allowing customizable [profiles](https://docs.ckan.org/projects/ckanext-dcat/en/latest/profiles#profiles).




## Running the Tests

To run the tests do:

    pytest --ckan-ini=test.ini ckanext/dcat/tests

## Releases

To create a new release, follow these steps:

* Determine new release number based on the rules of [semantic versioning](http://semver.org)
* Update the CHANGELOG, especially the link for the "Unreleased" section
* Update the version number in `setup.py`
* Create a new release on GitHub and add the CHANGELOG of this release as release notes

## Acknowledgements

Work on ckanext-dcat has been made possible in part by:

* the Government of Sweden and Vinnova, as part of work on [Öppnadata.se](http://oppnadata.se), the Swedish Open Data Portal.
* [FIWARE](https://www.fiware.org), a project funded by the European Commission to integrate different technologies to offer connected cloud services from a single platform.

If you can fund new developments or contribute please get in touch.


## Copying and License

This material is copyright (c) Open Knowledge.

It is open and licensed under the GNU Affero General Public License (AGPL) v3.0 whose full text may be found at:

http://www.fsf.org/licensing/licenses/agpl-3.0.html<|MERGE_RESOLUTION|>--- conflicted
+++ resolved
@@ -7,64 +7,13 @@
 
 Ckanext-dcat is a [CKAN](https://github.com/ckan/ckan) extension that helps data publishers expose and consume metadata as serialized RDF documents using [DCAT](https://github.com/ckan/ckan).
 
+> [!IMPORTANT]
+> * Custom releases of `ckan/ckanext-dcat:master` designed for use with: [`mjanez/ckanext-schemingdcat`](https://github.com/mjanez/schemingdcat)
+>*  `mjanez/ckanext-schemingdcat` contains [custom profiles](#custom-profiles) as `eu_dcat_ap_3`, `es_dcat` or `es_dcat_ap_3` to be used with [Spanish context for some codelists and metadata properties (GeoDCAT-AP ES)](https://github.com/mjanez/ckanext-schemingdcat#geodcat-ap-es) or [GeoDCAT-AP EU version](https://github.com/mjanez/ckanext-schemingdcat#geodcat-ap-eu).  All schema information is available in the [README](https://github.com/mjanez/ckanext-schemingdcat#schemas))
 
-> [!IMPORTANT]
+> [!TIP]
 > Read the documentation for a full user guide:
 > https://docs.ckan.org/projects/ckanext-dcat
-
-<<<<<<< HEAD
-Check the [overview](#overview) section for a summary of the available features.
-
-> [!IMPORTANT]
-> * Custom releases of `ckan/ckanext-dcat:master` designed for use with: [`mjanez/ckanext-schemingdcat`](https://github.com/mjanez/schemingdcat)
->*  `mjanez/ckanext-schemingdcat` contains [custom profiles](#custom-profiles) as `eu_dcat_ap_2`, `es_dcat` or `es_dcat_ap_2` to be used with [Spanish context for some codelists and metadata properties (GeoDCAT-AP ES)](https://github.com/mjanez/ckanext-schemingdcat#geodcat-ap-es) or [GeoDCAT-AP EU version](https://github.com/mjanez/ckanext-schemingdcat#geodcat-ap-eu).  All schema information is available in the [README](https://github.com/mjanez/ckanext-schemingdcat#schemas))
-
-
-## Contents
-
-<!-- toc -->
-
-- [Overview](#overview)
-- [Installation](#installation)
-- [Schemas](#schemas)
-  * [Compatibility with existing profiles](#compatibility-with-existing-profiles)
-- [RDF DCAT endpoints](#rdf-dcat-endpoints)
-  * [Dataset endpoints](#dataset-endpoints)
-  * [Catalog endpoint](#catalog-endpoint)
-  * [URIs](#uris)
-  * [Content negotiation](#content-negotiation)
-- [RDF DCAT harvester](#rdf-dcat-harvester)
-  * [Maximum file size](#maximum-file-size)
-  * [Transitive harvesting](#transitive-harvesting)
-  * [Extending the RDF harvester](#extending-the-rdf-harvester)
-- [JSON DCAT harvester](#json-dcat-harvester)
-- [RDF DCAT to CKAN dataset mapping](#rdf-dcat-to-ckan-dataset-mapping)
-  * [Custom fields](#custom-fields)
-  * [URIs](#uris-1)
-  * [Lists](#lists)
-  * [Contact points and Publisher](#contact-points-and-publisher)
-  * [Spatial coverage](#spatial-coverage)
-  * [Licenses](#licenses)
-- [RDF DCAT Parser](#rdf-dcat-parser)
-- [RDF DCAT Serializer](#rdf-dcat-serializer)
-  * [Inherit license from the dataset as fallback in distributions](#inherit-license-from-the-dataset-as-fallback-in-distributions)
-- [Profiles](#profiles)
-  * [Writing custom profiles](#writing-custom-profiles)
-  * [Command line interface](#command-line-interface)
-  * [Compatibility mode](#compatibility-mode)
-  * [Multilingual RDF support](#multilingual-rdf-support)
-- [XML DCAT harvester (deprecated)](#xml-dcat-harvester-deprecated)
-- [Translation of fields](#translation-of-fields)
-- [Structured data and Google Dataset Search indexing](#structured-data-and-google-dataset-search-indexing)
-- [CLI](#cli)
-- [Running the Tests](#running-the-tests)
-- [Releases](#releases)
-- [Acknowledgements](#acknowledgements)
-- [Copying and License](#copying-and-license)
-
-<!-- tocstop -->
-=======
->>>>>>> cb25389f
 
 ## Overview
 
@@ -81,960 +30,11 @@
 
 These are implemented internally using:
 
-<<<<<<< HEAD
-* A base [mapping](#rdf-dcat-to-ckan-dataset-mapping) between DCAT and CKAN datasets and viceversa (compatible with [DCAT-AP v1.1](https://joinup.ec.europa.eu/asset/dcat_application_profile/asset_release/dcat-ap-v11) and [DCAT-AP v2.1](https://joinup.ec.europa.eu/collection/semantic-interoperability-community-semic/solution/dcat-application-profile-data-portals-europe/release/210)).
+* A base [mapping](https://docs.ckan.org/projects/ckanext-dcat/en/latest/mapping) between DCAT and CKAN datasets and viceversa (compatible with [DCAT-AP v1.1](https://joinup.ec.europa.eu/asset/dcat_application_profile/asset_release/dcat-ap-v11), [DCAT-AP v2.1](https://joinup.ec.europa.eu/collection/semantic-interoperability-community-semic/solution/dcat-application-profile-data-portals-europe/release/210) and [DCAT-AP v3](https://semiceu.github.io/DCAT-AP/releases/3.0.0/)).
 
-* An [RDF Parser](#rdf-dcat-parser) that allows to read RDF serializations in different formats and extract CKAN dataset dicts, using customizable [profiles](#profiles).
+* An [RDF Parser](https://docs.ckan.org/projects/ckanext-dcat/en/latest/profiles#rdf-dcat-parser) that allows to read RDF serializations in different formats and extract CKAN dataset dicts, using customizable [profiles](https://docs.ckan.org/projects/ckanext-dcat/en/latest/profiles#profiles).
 
-* An [RDF Serializer](#rdf-dcat-serializer) that allows to transform CKAN datasets metadata to different semantic formats, also allowing customizable [profiles](#profiles).
-
-
-
-## Installation
-
-
-1.  Install the extension on your virtualenv:
-
-        (pyenv) $ pip install -e git+https://github.com/ckan/ckanext-dcat.git#egg=ckanext-dcat
-
-2.  Install the extension requirements:
-
-        (pyenv) $ pip install -r ckanext-dcat/requirements.txt
-
-3.  Enable the required plugins in your ini file:
-
-        ckan.plugins = dcat dcat_rdf_harvester dcat_json_harvester dcat_json_interface structured_data
-
-4. To use the pre-built schemas, install [ckanext-scheming](https://github.com/ckan/ckanext-scheming):
-
-        pip install -e "git+https://github.com/ckan/ckanext-scheming.git#egg=ckanext-scheming"
-
-Check the [Schemas](#schemas) section for extra configuration needed.
-
-Optionally, if you want to use the RDF harvester, install ckanext-harvest as well ([https://github.com/ckan/ckanext-harvest#installation](https://github.com/ckan/ckanext-harvest#installation)).
-
-## Schemas
-
-The extension includes ready to use [ckanext-scheming](https://github.com/ckan/ckanext-scheming) schemas that enable DCAT support. These include a schema definition file (located in `ckanext/dcat/schemas`) plus extra validators and other custom logic that integrates the metadata modifications with the RDF DCAT [Parsers](#rdf-dcat-parser) and [Serializers](#rdf-dcat-serializer) and other CKAN features and extensions.
-
-There are the following schemas currently included with the extension:
-
-* *dcat_ap_2.1_recommended.yaml*: Includes the recommended properties for `dcat:Dataset` and `dcat:Distribution` according to the [DCAT 2.1](https://semiceu.github.io/DCAT-AP/releases/2.1.1/) specification.
-* *dcat_ap_2.1_full.yaml*: Includes most of the properties defined for `dcat:Dataset` and `dcat:Distribution` in the [DCAT 2.1](https://semiceu.github.io/DCAT-AP/releases/2.1.1/) specification.
-
-Most sites will want to use these as a base to create their own custom schema to address their own requirements, perhaps alongside a [custom profile](#writing-custom-profiles). Of course site maintainers can add or remove schema fields, as well as change the existing validators.
-
-In any case, the schema file used should be defined in the configuration file, alongside these configuration options:
-
-    # Make sure to add scheming_datasets after the dcat plugin
-    ckan.plugins = activity dcat [...] scheming_datasets
-
-    # Point to one of the defaults or your own version of the schema file
-    scheming.dataset_schemas = ckanext.dcat.schemas:dcat_ap_2.1_recommended.yaml
-
-    # Include the dcat presets as well as the standard scheming ones
-    scheming.presets = ckanext.scheming:presets.json ckanext.dcat.schemas:presets.yaml
-
-    # Sites using the euro_dcat_ap and euro_dcat_ap_2 profiles must add the
-    # euro_dcat_ap_scheming profile if they want to use ckanext-scheming schemas (see next section)
-    ckanext.dcat.rdf.profiles = euro_dcat_ap_2 euro_dcat_ap_scheming
-
-### Compatibility with existing profiles
-
-Sites using the existing `euro_dcat_ap` and `euro_dcat_ap_2` profiles should not see any change in their
-current parsing and serialization functionalities and these profiles will not change their outputs going
-forward (unless a bug is being fixed). Sites willing to migrate to a scheming based metadata schema can do
-so by adding the `euro_dcat_ap_scheming` profile at the end of their profile chain (e.g.
-`ckanext.dcat.rdf.profiles = euro_dcat_ap_2 euro_dcat_ap_scheming`), which will modify the existing profile
-outputs to the expected format by the scheming validators.
-
-Note that the scheming profile will only affect fields defined in the schema definition file, so sites can start migrating gradually different metadata fields.
-
-
-
-## RDF DCAT endpoints
-
-By default when the `dcat` plugin is enabled, the following RDF endpoints are available on your CKAN instance. The schema used on the serializations can be customized using [profiles](#profiles).
-
-To disable the RDF endpoints, you can set the following config in your ini file:
-
-    ckanext.dcat.enable_rdf_endpoints = False
-
-
-### Dataset endpoints
-
-RDF representations of a particular dataset can accessed using the following endpoint:
-
-    https://{ckan-instance-host}/dataset/{dataset-id}.{format}
-
-The extension will determine the RDF serialization format returned. The currently supported values are:
-
-| Extension | Format                                                      | Media Type          |
-|-----------|-------------------------------------------------------------|---------------------|
-| `xml`     | [RDF/XML](https://en.wikipedia.org/wiki/RDF/XML)            | application/rdf+xml |
-| `ttl`     | [Turtle](https://en.wikipedia.org/wiki/Turtle_%28syntax%29) | text/turtle         |
-| `n3`      | [Notation3](https://en.wikipedia.org/wiki/Notation3)        | text/n3             |
-| `jsonld`  | [JSON-LD](http://json-ld.org/)                              | application/ld+json |
-
-The fallback `rdf` format defaults to RDF/XML.
-
-Here's an example of the different formats:
-
-* https://opendata.swiss/en/dataset/verbreitung-der-steinbockkolonien.rdf
-* https://opendata.swiss/en/dataset/verbreitung-der-steinbockkolonien.xml
-* https://opendata.swiss/en/dataset/verbreitung-der-steinbockkolonien.ttl
-* https://opendata.swiss/en/dataset/verbreitung-der-steinbockkolonien.n3
-* https://opendata.swiss/en/dataset/verbreitung-der-steinbockkolonien.jsonld
-
-RDF representations will be advertised using `<link rel="alternate">` tags on the `<head>` sectionon the dataset page source code, eg:
-
-    <head>
-
-        <link rel="alternate" type="application/rdf+xml" href="http://demo.ckan.org/dataset/34315559-2b08-44eb-a2e6-ebe9ce1a266b.rdf"/>
-        <link rel="alternate" type="text/turtle" href="http://demo.ckan.org/dataset/34315559-2b08-44eb-a2e6-ebe9ce1a266b.ttl"/>
-        <!-- ... -->
-
-    </head>
-
-
-Check the [RDF DCAT Serializer](#rdf-dcat-serializer) section for more details about how these are generated and how to customize the output using [profiles](#profiles).
-
-
-You can specify the profile by using the `profiles=<profile1>,<profile2>` query parameter on the dataset endpoint (as a comma-separated list):
-
-* https://opendata.swiss/en/dataset/verbreitung-der-steinbockkolonien.xml?profiles=euro_dcat_ap
-* https://opendata.swiss/en/dataset/verbreitung-der-steinbockkolonien.jsonld?profiles=schemaorg
-
-*Note*: When using this plugin, the above endpoints will replace the old deprecated ones that were part of CKAN core.
-
-
-### Catalog endpoint
-
-Additionally to the individual dataset representations, the extension also offers a catalog-wide endpoint for retrieving multiple datasets at the same time (the datasets are paginated, see below for details):
-
-    https://{ckan-instance-host}/catalog.{format}?[page={page}]&[modified_since={date}]&[profiles={profile1},{profile2}]&[q={query}]&[fq={filter query}]
-
-This endpoint can be customized if necessary using the `ckanext.dcat.catalog_endpoint` configuration option, eg:
-
-    ckanext.dcat.catalog_endpoint = /dcat/catalog/{_format}
-
-The custom endpoint **must** start with a forward slash (`/`) and contain the `{_format}` placeholder.
-
-As described previously, the extension will determine the RDF serialization format returned.
-
-* http://demo.ckan.org/catalog.rdf
-* http://demo.ckan.org/catalog.xml
-* http://demo.ckan.org/catalog.ttl
-
-RDF representations will be advertised using `<link rel="alternate">` tags on the `<head>` sectionon the homepage and the dataset search page source code, eg:
-
-    <head>
-
-
-        <link rel="alternate" type="application/rdf+xml" href="http://demo.ckan.org/catalog.rdf"/>
-        <link rel="alternate" type="application/rdf+xml" href="http://demo.ckan.org/catalog.xml"/>
-        <link rel="alternate" type="text/turtle" href="http://demo.ckan.org/catalog.ttl"/>
-        <!-- ... -->
-
-    </head>
-
-The number of datasets returned is limited. The response will include paging info, serialized using the [Hydra](http://www.w3.org/ns/hydra/spec/latest/core/) vocabulary. The different terms are self-explanatory, and can be used by clients to iterate the catalog:
-
-    @prefix hydra: <http://www.w3.org/ns/hydra/core#> .
-
-    <http://example.com/catalog.ttl?page=1> a hydra:PagedCollection ;
-        hydra:first "http://example.com/catalog.ttl?page=1" ;
-        hydra:last "http://example.com/catalog.ttl?page=3" ;
-        hydra:next "http://example.com/catalog.ttl?page=2" ;
-        hydra:totalItems 283 .
-
-The default number of datasets returned (100) can be modified by CKAN site maintainers using the following configuration option on your ini file:
-
-    ckanext.dcat.datasets_per_page = 20
-
-The catalog endpoint also supports a `modified_since` parameter to restrict datasets to those modified from a certain date. The parameter value should be a valid ISO-8601 date:
-
-http://demo.ckan.org/catalog.xml?modified_since=2015-07-24
-
-It's possible to specify the profile(s) to use for the serialization using the `profiles` parameter:
-
-http://demo.ckan.org/catalog.xml?profiles=euro_dcat_ap,sweden_dcat_ap
-
-To filter the output, the catalog endpoint supports the `q` and `fq` parameters to specify a [search query](https://lucene.apache.org/solr/guide/6_6/the-dismax-query-parser.html#TheDisMaxQueryParser-TheqParameter) or [filter query](https://lucene.apache.org/solr/guide/6_6/common-query-parameters.html#CommonQueryParameters-Thefq_FilterQuery_Parameter):
-
-http://demo.ckan.org/catalog.xml?q=budget
-http://demo.ckan.org/catalog.xml?fq=tags:economy
-
-
-
-### URIs
-
-Whenever possible, URIs are generated for the relevant entities. To try to generate them, the extension will use the first found of the following for each entity:
-
-* Catalog:
-    - `ckanext.dcat.base_uri` configuration option value. This is the recommended approach. Value should be a valid URI
-    - `ckan.site_url` configuration option value.
-    - 'http://' + `app_instance_uuid` configuration option value. This is not recommended, and a warning log message will be shown.
-
-* Dataset:
-    - The value of the `uri` field (note that this is not included in the default CKAN schema)
-    - The value of an extra with key `uri`
-    - Catalog URI (see above) + '/dataset/' + `id` field
-
-* Resource:
-    - The value of the `uri` field (note that this is not included in the default CKAN schema)
-    - Catalog URI (see above) + '/dataset/' + `package_id` field + '/resource/ + `id` field
-
-Note that if you are using the [RDF DCAT harvester](#rdf-dcat-harvester) to import datasets from other catalogs and these define a proper URI for each dataset or resource, these will be stored as `uri` fields in your instance, and thus used when generating serializations for them.
-
-
-### Content negotiation
-
-The extension supports returning different representations of the datasets based on the value of the `Accept` header ([Content negotiation](https://en.wikipedia.org/wiki/Content_negotiation)).
-
-When enabled, client applications can request a particular format via the `Accept` header on requests to the main dataset page, eg:
-
-    curl https://{ckan-instance-host}/dataset/{dataset-id} -H Accept:text/turtle
-
-    curl https://{ckan-instance-host}/dataset/{dataset-id} -H Accept:"application/rdf+xml; q=1.0, application/ld+json; q=0.6"
-
-This is also supported on the [catalog endpoint](#catalog-endpoint), in this case when making a request to the CKAN root URL (home page). This won't support the pagination and filter parameters:
-
-    curl https://{ckan-instance-host} -H Accept:text/turtle
-
-Note that this feature overrides the CKAN core home page and dataset page controllers, so you probably don't want to enable it if your own extension is also doing it.
-
-To enable content negotiation, set the following configuration option on your ini file:
-
-    ckanext.dcat.enable_content_negotiation = True
-
-
-## RDF DCAT harvester
-
-The RDF parser described in the previous section has been integrated into a harvester,
-to allow automatic import of datasets from remote sources. To enable the RDF harvester, add the `dcat_rdf_harvester` plugin to your CKAN configuration file:
-
-    ckan.plugins = ... dcat_rdf_harvester
-
-The harvester will download the remote file, extract all datasets using the parser and create or update actual CKAN datasets based on that.
-It will also handle deletions, ie if a dataset is not present any more in the DCAT dump anymore it will get deleted from CKAN.
-
-The harvester will look at the `content-type` HTTP header field to determine the used RDF format. Any format understood by the [RDFLib](https://rdflib.readthedocs.org/en/stable/plugin_parsers.html) library can be parsed. It is possible to override this functionality and provide a specific format using the harvester configuration. This is useful when the server does not return the correct `content-type` or when harvesting a file on the local file system without a proper extension. The harvester configuration is a JSON object that you fill into the harvester configuration form field.
-
-    {"rdf_format":"text/turtle"}
-
-*TODO*: configure profiles.
-
-### Maximum file size
-
-The default max size of the file (for each HTTP response) to harvest is actually 50 MB. The size can be customised by setting the configuration option `ckanext.dcat.max_file_size` to your CKAN configuration file.
-Here‘s an example of setting the max file size to 100 MB:
-
-`ckanext.dcat.max_file_size = 100`
-
-### Transitive harvesting
-
-In transitive harvesting (i.e., when you harvest a catalog A, and a catalog X harvests your catalog), you may want to provide the original catalog info for each harvested dataset.
-
-By setting the configuration option `ckanext.dcat.expose_subcatalogs = True` in your ini file, you'll enable the storing and publication of the source catalog for each harvested dataset.
-
-The information contained in the harvested `dcat:Catalog` node will be stored as extras into the harvested datasets.
-When serializing, your Catalog will expose the harvested Catalog using the `dct:hasPart` relation. This means that your catalog will have this structure:
-- `dcat:Catalog` (represents your current catalog)
-  - `dcat:dataset` (1..n, the dataset created withing your catalog)
-  - `dct:hasPart`
-     - `dcat:Catalog` (info of one of the harvested catalogs)
-        - `dcat:dataset` (dataset in the harvested catalog)
-  - `dct:hasPart`
-     - `dcat:Catalog` (info of one of another harvester catalog)
-     ...
-
-
-### Extending the RDF harvester
-
-The DCAT RDF harvester has extension points that allow to modify its behaviour from other extensions. These can be used by extensions implementing
-the `IDCATRDFHarvester` interface. Right now it provides the following methods:
-
-* `before_download` and `after_download`: called just before and after retrieving the remote file, and can be used for instance to validate the contents.
-* `update_session`: called before making the remote requests to update the `requests` session object, useful to add additional headers or for setting client certificates. Check the [`requests` documentation](http://docs.python-requests.org/en/master/user/advanced/#session-objects) for details.
-* `before_create` / `after_create`: called before and after the `package_create` action has been performed
-* `before_update` / `after_update`: called before and after the `package_update` action has been performed
-* `after_parsing`: Called just after the content from the remote RDF file has been parsed
-
-To know more about these methods, please check the source of [`ckanext-dcat/ckanext/dcat/interfaces.py`](https://github.com/ckan/ckanext-dcat/blob/master/ckanext/dcat/interfaces.py).
-
-## JSON DCAT harvester
-
-The DCAT JSON harvester supports importing JSON objects that are based on DCAT terms but are not defined as JSON-LD. The exact format for these JSON files
-is the one described in the [spec.dataportals.org](http://spec.dataportals.org/#datasets-serialization-format) site. There are [example files](https://github.com/ckan/ckanext-dcat/blob/master/examples/dataset.json) in the `examples` folder.
-
-To enable the JSON harvester, add the `dcat_json_harvester` plugin to your CKAN configuration file:
-
-    ckan.plugins = ... dcat_json_harvester
-
-*TODO*: align the fields created by this harvester with the base mapping (ie the ones created by the RDF harvester).
-
-## RDF DCAT to CKAN dataset mapping
-
-The following table provides a generic mapping between the fields of the `dcat:Dataset` and `dcat:Distribution` classes and
-their equivalents in the CKAN model. In most cases this mapping is deliberately a loose one. For instance, it does not try to link
-the DCAT publisher property with a CKAN dataset author, maintainer or organization, as the link between them is not straight-forward
-and may depend on a particular instance needs. When mapping from CKAN metadata to DCAT though, there are in some cases fallback fields
-that are used if the default field is not present (see [RDF Serializer](#rdf-dcat-serializer) for more details on this.
-
-This mapping is compatible with the [DCAT-AP v1.1](https://joinup.ec.europa.eu/asset/dcat_application_profile/asset_release/dcat-ap-v11) and [DCAT-AP v2.1](https://joinup.ec.europa.eu/collection/semantic-interoperability-community-semic/solution/dcat-application-profile-data-portals-europe/release/210). It depends on the active profile(s) (see [Profiles](#profiles)) which DCAT properties are mapped.
-
-Sites are encouraged to use ckanext-scheming to manage their metadata schema (see [Schemas](#schemas) for all details). This changes in
-some cases the way metadata is stored internally and presented at the CKAN API level, but should not affect the RDF DCAT output.
-
-| DCAT class        | DCAT property          | CKAN dataset field                        | CKAN fallback fields           | Stored as |                                                                                                                                                               |
-|-------------------|------------------------|-------------------------------------------|--------------------------------|-----------|---------------------------------------------------------------------------------------------------------------------------------------------------------------|
-| dcat:Dataset      | -                      | extra:uri                                 |                                | text      |  See [URIs](#uris-1)                                                                                                                                           |
-| dcat:Dataset      | dct:title              | title                                     |                                | text      |                                                                                                                                                               |
-| dcat:Dataset      | dct:description        | notes                                     |                                | text      |                                                                                                                                                               |
-| dcat:Dataset      | dcat:keyword           | tags                                      |                                | text      |                                                                                                                                                               |
-| dcat:Dataset      | dcat:theme             | extra:theme                               |                                | list      |  See [Lists](#lists)                                                                                                                                          |
-| dcat:Dataset      | dct:identifier         | extra:identifier                          | extra:guid, id                 | text      |                                                                                                                                                               |
-| dcat:Dataset      | adms:identifier        | extra:alternate_identifier                |                                | text      |                                                                                                                                                               |
-| dcat:Dataset      | dct:issued             | extra:issued                              | metadata_created               | text      |                                                                                                                                                               |
-| dcat:Dataset      | dct:modified           | extra:modified                            | metadata_modified              | text      |                                                                                                                                                               |
-| dcat:Dataset      | owl:versionInfo        | version                                   | extra:dcat_version             | text      |                                                                                                                                                               |
-| dcat:Dataset      | adms:versionNotes      | extra:version_notes                       |                                | text      |                                                                                                                                                               |
-| dcat:Dataset      | dct:language           | extra:language                            |                                | list      |  See [Lists](#lists)                                                                                                                                          |
-| dcat:Dataset      | dcat:landingPage       | url                                       |                                | text      |                                                                                                                                                               |
-| dcat:Dataset      | dct:accrualPeriodicity | extra:frequency                           |                                | text      |                                                                                                                                                               |
-| dcat:Dataset      | dct:conformsTo         | extra:conforms_to                         |                                | list      |  See [Lists](#lists)                                                                                                                                          |
-| dcat:Dataset      | dct:accessRights       | extra:access_rights                       |                                | text      |                                                                                                                                                               |
-| dcat:Dataset      | foaf:page              | extra:documentation                       |                                | list      |  See [Lists](#lists)                                                                                                                                          |
-| dcat:Dataset      | dct:provenance         | extra:provenance                          |                                | text      |                                                                                                                                                               |
-| dcat:Dataset      | dct:type               | extra:dcat_type                           |                                | text      | As of DCAT-AP v1.1 there's no controlled vocabulary for this field                                                                                            |
-| dcat:Dataset      | dct:hasVersion         | extra:has_version                         |                                | list      |  See [Lists](#lists). It is assumed that these are one or more URIs referring to another dcat:Dataset                                                         |
-| dcat:Dataset      | dct:isVersionOf        | extra:is_version_of                       |                                | list      |  See [Lists](#lists). It is assumed that these are one or more URIs referring to another dcat:Dataset                                                         |
-| dcat:Dataset      | dct:source             | extra:source                              |                                | list      |  See [Lists](#lists). It is assumed that these are one or more URIs referring to another dcat:Dataset                                                         |
-| dcat:Dataset      | adms:sample            | extra:sample                              |                                | list      |  See [Lists](#lists). It is assumed that these are one or more URIs referring to dcat:Distribution instances                                                  |
-| dcat:Dataset      | dct:spatial            | extra:spatial_uri                         |                                | text      | See [Spatial coverage](#spatial-coverage) |
-| dcat:Dataset      | dct:temporal           | extra:temporal_start + extra:temporal_end |                                | text      | None, one or both extras can be present                                                                                                                       |
-| dcat:Dataset      | dcat:temporalResolution| extra:temporal_resolution                 |                                | list      |                                                                                                                                                               |
-| dcat:Dataset      | dcat:spatialResolutionInMeters| extra:spatial_resolution_in_meters |                                | list      |                                                                                                                                                               |
-| dcat:Dataset      | dct:isReferencedBy     | extra:is_referenced_by                    |                                | list      |                                                                                                                                                               |
-| dcat:Dataset      | dct:publisher          | extra:publisher_uri                       |                                | text      |  See [URIs](#uris-1) and [Publisher](#contact-points-and-publisher)                                                                                                                                           |
-| foaf:Agent        | foaf:name              | extra:publisher_name                      |                                | text      |                                                                                                                                                               |
-| foaf:Agent        | foaf:mbox              | extra:publisher_email                     | organization:title             | text      |                                                                                                                                                               |
-| foaf:Agent        | foaf:homepage          | extra:publisher_url                       |                                | text      |                                                                                                                                                               |
-| foaf:Agent        | dct:type               | extra:publisher_type                      |                                | text      |                                                                                                                                                               |
-| dcat:Dataset      | dcat:contactPoint      | extra:contact_uri                         |                                | text      |  See [URIs](#uris-1) and [Contact points](#contact-points-and-publisher)                                                                                                                                          |
-| vcard:Kind        | vcard:fn               | extra:contact_name                        | maintainer, author             | text      |                                                                                                                                                               |
-| vcard:Kind        | vcard:hasEmail         | extra:contact_email                       | maintainer_email, author_email | text      |                                                                                                                                                               |
-| dcat:Dataset      | dcat:distribution      | resources                                 |                                | text      |                                                                                                                                                               |
-| dcat:Distribution | -                      | resource:uri                              |                                | text      |  See [URIs](#uris-1)                                                                                                                                           |
-| dcat:Distribution | dct:title              | resource:name                             |                                | text      |                                                                                                                                                               |
-| dcat:Distribution | dcat:accessURL         | resource:access_url                       | resource:url                   | text      | If downloadURL is not present, accessURL will be used as resource url                                                                                         |
-| dcat:Distribution | dcat:downloadURL       | resource:download_url                     |                                | text      | If present, downloadURL will be used as resource url                                                                                                          |
-| dcat:Distribution | dct:description        | resource:description                      |                                | text      |                                                                                                                                                               |
-| dcat:Distribution | dcat:mediaType         | resource:mimetype                         |                                | text      |                                                                                                                                                               |
-| dcat:Distribution | dct:format             | resource:format                           |                                | text      |                                                     |
-| dcat:Distribution | dct:license            | resource:license                          |                                | text      | See [Licenses](#licenses)                                                                                                                                |
-| dcat:Distribution | adms:status            | resource:status                           |                                | text      |                                                                                                                                                               |
-| dcat:Distribution | dcat:byteSize          | resource:size                             |                                | number    |                                                                                                                                                               |
-| dcat:Distribution | dct:issued             | resource:issued                           | created                        | text      |                                                                                                                                                               |
-| dcat:Distribution | dct:modified           | resource:modified                         | metadata_modified              | text      |                                                                                                                                                               |
-| dcat:Distribution | dct:rights             | resource:rights                           |                                | text      |                                                                                                                                                               |
-| dcat:Distribution | foaf:page              | resource:documentation                    |                                | list      |  See [Lists](#lists)                                                                                                                                          |
-| dcat:Distribution | dct:language           | resource:language                         |                                | list      |  See [Lists](#lists)                                                                                                                                          |
-| dcat:Distribution | dct:conformsTo         | resource:conforms_to                      |                                | list      |  See [Lists](#lists)                                                                                                                                          |
-| dcat:Distribution | dcatap:availability    | resource:availability                     |                                | text      |                                                                                                                                                               |
-| dcat:Distribution | dcat:compressFormat    | resource:compress_format                  |                                | text      |                                                                                                                                                               |
-| dcat:Distribution | dcat:packageFormat     | resource:package_format                   |                                | text      |                                                                                                                                                               |
-| dcat:Distribution | dcat:accessService     | resource:access_services                  |                                | text      |                                                                                                                                                               |
-| dcat:DataService  | dct:title              | access_service:title                      |                                | text      |                                                                                                                                                               |
-| dcat:DataService  | dcat:endpointURL       | access_service:endpoint_url               |                                | list      |                                                                                                                                                               |
-| dcat:DataService  | dcat:endpointDescription| access_service:endpoint_description      |                                | text      |                                                                                                                                                               |
-| dcat:DataService  | dcatap:availability    | access_service:availability               |                                | text      |                                                                                                                                                               |
-| dcat:DataService  | dcat:servesDataset     | access_service:serves_dataset             |                                | list      |                                                                                                                                                               |
-| dcat:DataService  | dct:description        | access_service:description                |                                | text      |                                                                                                                                                               |
-| dcat:DataService  | dct:license            | access_service:license                    |                                | text      |                                                                                                                                                               |
-| dcat:DataService  | dct:accessRights       | access_service:access_rights              |                                | text      |                                                                                                                                                               |
-| spdx:Checksum     | spdx:checksumValue     | resource:hash                             |                                | text      |                                                                                                                                                               |
-| spdx:Checksum     | spdx:algorithm         | resource:hash_algorithm                   |                                | text      |                                                                                                                                                               |
-
-*Notes*
-
-### Custom fields
-
-Fields marked as `extra:` are stored as free form extras in the `euro_dcat_ap` and `euro_dcat_ap_2` profiles,
-but stored as first level custom fields when using the scheming based profile (`euro_dcat_ap_scheming`), i.e:
-
-  ```json
-  {
-      "name": "test_dataset_dcat",
-      "extras": [
-           {"key": "version_notes", "value": "Some version notes"}
-      ]
-  }
-  ```
-
-  vs:
-
-  ```json
-  {
-      "name": "test_dataset_dcat",
-      "version_notes": "Some version notes"
-  }
-  ```
-
-### URIs
-
-Whenever possible, URIs are extracted and stored so there is a clear reference to the original RDF resource.
-For instance:
-
-    ```xml
-    <?xml version="1.0" encoding="utf-8" ?>
-        <rdf:RDF
-         xmlns:dct="http://purl.org/dc/terms/"
-         xmlns:dcat="http://www.w3.org/ns/dcat#"
-         xmlns:foaf="http://xmlns.com/foaf/0.1/"
-         xmlns:rdf="http://www.w3.org/1999/02/22-rdf-syntax-ns#">
-
-        <dcat:Dataset rdf:about="http://data.some.org/catalog/datasets/1">
-          <dct:title>Dataset 1</dct:title>
-          <dct:publisher>
-            <foaf:Organization rdf:about="http://orgs.vocab.org/some-org">
-              <foaf:name>Publishing Organization for dataset 1</foaf:name>
-            </foaf:Organization>
-          </dct:publisher>
-        <!-- ... -->
-        </dcat:Dataset>
-        </rdf:RDF>
-    ```
-
-    ```json
-    {
-        "title": "Dataset 1",
-        "extras": [
-            {"key": "uri", "value": "http://data.some.org/catalog/datasets/1"},
-            {"key": "publisher_uri", "value": "http://orgs.vocab.org/some-org"},
-            {"key": "publisher_name", "value": "Publishing Organization for dataset 1"}
-        ]
-    }
-    ```
-
-    Another example:
-
-    ```
-    @prefix dcat:    <http://www.w3.org/ns/dcat#> .
-    @prefix dct:     <http://purl.org/dc/terms/> .
-    @prefix rdf:     <http://www.w3.org/1999/02/22-rdf-syntax-ns#> .
-
-    <http://data.some.org/catalog/datasets/1>
-          a       dcat:Dataset ;
-          dct:title "Dataset 1" ;
-          dcat:distribution
-                  <http://data.some.org/catalog/datasets/1/d/1> .
-
-
-    <http://data.some.org/catalog/datasets/1/d/1>
-          a       dcat:Distribution ;
-          dct:title "Distribution for dataset 1" ;
-          dcat:accessURL <http://data.some.org/catalog/datasets/1/downloads/1.csv> .
-    ```
-
-    ```json
-    {
-        "title": "Dataset 1",
-        "extras": [
-            {"key": "uri", "value": "http://data.some.org/catalog/datasets/1"}
-        ],
-        "resources": [{
-            "name": "Distribution for dataset 1",
-            "url": "http://data.some.org/catalog/datasets/1/downloads/1.csv",
-            "uri": "http://data.some.org/catalog/datasets/1/d/1"
-        }]
-    }
-    ```
-
-### Lists
-
-On the legacy profiles, lists are stored as a JSON string, eg:
-
-    ```
-    @prefix dcat:  <http://www.w3.org/ns/dcat#> .
-    @prefix dct:   <http://purl.org/dc/terms/> .
-    @prefix rdf:   <http://www.w3.org/1999/02/22-rdf-syntax-ns#> .
-
-    <http://example.com/data/test-dataset-1>
-        a                  dcat:Dataset ;
-        dct:title       "Dataset 1" ;
-        dct:language    "ca" , "en" , "es" ;
-        dcat:theme      "http://eurovoc.europa.eu/100142" , "http://eurovoc.europa.eu/209065", "Earth Sciences" ;
-    ```
-
-    ```json
-    {
-        "title": "Dataset 1",
-        "extras": [
-            {"key": "uri", "value": "http://data.some.org/catalog/datasets/1"}
-            {"key": "language", "value": "[\"ca\", \"en\", \"es\"]"}
-            {"key": "theme", "value": "[\"Earth Sciences\", \"http://eurovoc.europa.eu/209065\", \"http://eurovoc.europa.eu/100142\"]"}
-        ],
-    }
-    ```
-
-On the scheming-based ones, these are shown as actual lists:
-
-    ```json
-    {
-        "title": "Dataset 1",
-        "uri": "http://data.some.org/catalog/datasets/1"},
-        "language": ["ca", "en", "es"]
-        "theme": ["Earth Sciences", "http://eurovoc.europa.eu/209065", "http://eurovoc.europa.eu/100142"]
-    }
-    ```
-### Contact points and Publisher
-
-Properties for `dcat:contactPoint` and `dct:publisher` are stored as namespaced extras in the legacy profiles. When using 
-a scheming-based profile, these are stored as proper objects (and multiple instances are allowed for contact point):
-
-```json
-{
-    "name": "test_dataset_dcat",
-    "title": "Test dataset DCAT",
-    "extras": [
-        {"key":"contact_name","value":"PointofContact"},
-        {"key":"contact_email","value":"contact@some.org"}
-    ],
-}
-```
-
-vs:
-
-```json
-{
-    "name": "test_dataset_dcat",
-    "title": "Test dataset DCAT",
-    "contact": [
-        {
-            "name": "Point of Contact 1",
-            "email": "contact1@some.org"
-        },
-        {
-            "name": "Point of Contact 2",
-            "email": "contact2@some.org"
-        },
-    ]
-}
-```
-
-If no `publisher` or `publisher_*` fields are found, the serializers will fall back to getting the publisher properties from the organization the CKAN dataset belongs to. The organization schema can be customized with the schema located in `ckanext/dcat/schemas/publisher_organization.yaml` to provide the extra properties supported (this will additionally require loading the `scheming_organizations` plugin in `ckan.plugins`).
-
-
-### Spatial coverage
-
-
-The following formats for `dct:spatial` are supported by the default [parser](#rdf-dcat-parser). Note that the default [serializer](#rdf-dcat-serializer) will return the single `dct:spatial` instance form by default.
-
-    - One `dct:spatial` instance, URI only
-
-        ```xml
-        <dct:spatial rdf:resource="http://geonames/Newark"/>
-        ```
-
-    - One `dct:spatial` instance with text (this should not be used anyway)
-
-        ```xml
-        <dct:spatial>Newark</dct:spatial>
-        ```
-
-    - One `dct:spatial` instance with label and/or geometry
-
-        ```xml
-        <dct:spatial rdf:resource="http://geonames/Newark">
-            <dct:Location>
-                <locn:geometry rdf:datatype="https://www.iana.org/assignments/media-types/application/vnd.geo+json">
-                    {"type": "Polygon", "coordinates": [[[175.0, 17.5], [-65.5, 17.5], [-65.5, 72.0], [175.0, 72.0], [175.0, 17.5]]]}
-                </locn:geometry>
-                <locn:geometry rdf:datatype="http://www.opengis.net/ont/geosparql#wktLiteral">
-                    POLYGON ((175.0000 17.5000, -65.5000 17.5000, -65.5000 72.0000, 175.0000 72.0000, 175.0000 17.5000))
-                </locn:geometry>
-                <skos:prefLabel>Newark</skos:prefLabel>
-            </dct:Location>
-        </dct:spatial>
-        ```
-
-    - Multiple `dct:spatial` instances (as in GeoDCAT-AP)
-
-        ```xml
-        <dct:spatial rdf:resource="http://geonames/Newark"/>
-        <dct:spatial>
-            <dct:Location>
-                <locn:geometry rdf:datatype="https://www.iana.org/assignments/media-types/application/vnd.geo+json">
-                    {"type": "Polygon", "coordinates": [[[175.0, 17.5], [-65.5, 17.5], [-65.5, 72.0], [175.0, 72.0], [175.0, 17.5]]]}
-                </locn:geometry>
-                <locn:geometry rdf:datatype="http://www.opengis.net/ont/geosparql#wktLiteral">
-                    POLYGON ((175.0000 17.5000, -65.5000 17.5000, -65.5000 72.0000, 175.0000 72.0000, 175.0000 17.5000))
-                </locn:geometry>
-            </dct:Location>
-        </dct:spatial>
-        <dct:spatial>
-            <dct:Location rdf:nodeID="N8c2a57d92e2d48fca3883053f992f0cf">
-                <skos:prefLabel>Newark</skos:prefLabel>
-            </dct:Location>
-        </dct:spatial>
-        ```
-If the RDF provides them, profiles should store the textual and geometric representation of the location in:
-
-* For legacy profiles in `spatial_text`, `spatial_bbox`, `spatial_centroid` or `spatial` (for any other geometries) extra fields
-* For scheming-based profiles in objects in the `spatial_coverage` field, for instance:
-
-```json
-{
-    "name": "test_dataset_dcat",
-    "title": "Test dataset DCAT",
-    "spatial_coverage": [
-        {
-            "geom": {
-                "type": "Polygon",
-                "coordinates": [...]
-            },
-            "text": "Tarragona",
-            "uri": "https://sws.geonames.org/6361390/",
-            "bbox": {
-                "type": "Polygon",
-                "coordinates": [
-                    [
-                        [-2.1604, 42.7611],
-                        [-2.0938, 42.7611],
-                        [-2.0938, 42.7931],
-                        [-2.1604, 42.7931],
-                        [-2.1604, 42.7611],
-                    ]
-                ],
-            },
-            "centroid": {"type": "Point", "coordinates": [1.26639, 41.12386]},
-        }
-    ]
-}
-```
-
-
-### Licenses
-
-On the CKAN model, license is at the dataset level whereas in DCAT model it
-   is at distributions level. By default the RDF parser will try to find a
-   distribution with a license that matches one of those registered in CKAN
-   and attach this license to the dataset. The first matching distribution's
-   license is used, meaning that any discrepancy accross distributions license
-   will not be accounted for. This behavior can be customized by overridding the
-   `_license` method on a custom profile.
-
-
-## RDF DCAT Parser
-
-The `ckanext.dcat.processors.RDFParser` class allows to read RDF serializations in different
-formats and extract CKAN dataset dicts. It will look for DCAT datasets and distributions
-and create CKAN datasets and resources, as dictionaries that can be passed to [`package_create`](http://docs.ckan.org/en/latest/api/index.html#ckan.logic.action.create.package_create) or [`package_update`](http://docs.ckan.org/en/latest/api/index.html#ckan.logic.action.update.package_update).
-
-Here is a quick overview of how it works:
-
-```python
-
-    from ckanext.dcat.processors import RDFParser, RDFParserException
-
-    parser = RDFParser()
-
-    # Parsing a local RDF/XML file
-
-    with open('datasets.rdf', 'r') as f:
-        try:
-            parser.parse(f.read())
-
-            for dataset in parser.datasets():
-                print('Got dataset with title {0}'.format(dataset['title'])
-
-        except RDFParserException, e:
-            print ('Error parsing the RDF file: {0}'.format(e))
-
-    # Parsing a remote JSON-LD file
-
-    import requests
-
-    parser = RDFParser()
-
-    content = requests.get('https://some.catalog.org/datasets.jsonld').content
-
-    try:
-        parser.parse(content, _format='json-ld')
-
-        for dataset in parser.datasets():
-            print('Got dataset with title {0}'.format(dataset['title'])
-
-    except RDFParserException, e:
-        print ('Error parsing the RDF file: {0}'.format(e))
-
-```
-
-The parser is implemented using [RDFLib](https://rdflib.readthedocs.org/), a Python library for working with RDF. Any
-RDF serialization format supported by RDFLib can be parsed into CKAN datasets. The `examples` folder contains
-serializations in different formats including RDF/XML, Turtle or JSON-LD.
-
-## RDF DCAT Serializer
-
-The `ckanext.dcat.processors.RDFSerializer` class generates RDF serializations in different
-formats from CKAN dataset dicts, like the ones returned by [`package_show`](http://docs.ckan.org/en/latest/api/index.html#ckan.logic.action.get.package_show) or [`package_search`](http://docs.ckan.org/en/latest/api/index.html#ckan.logic.action.get.package_search).
-
-Here is an example of how to use it:
-
-```python
-
-    from ckanext.dcat.processors import RDFSerializer
-
-    # Serializing a single dataset
-
-    dataset = get_action('package_show')({}, {'id': 'my-dataset'})
-
-    serializer = RDFserializer()
-
-    dataset_ttl = serializer.serialize_dataset(dataset, _format='turtle')
-
-
-    # Serializing the whole catalog (or rather part of it)
-
-    datasets = get_action('package_search')({}, {'q': '*:*', 'rows': 50})
-
-    serializer = RDFserializer()
-
-    catalog_xml = serializer.serialize_catalog({'title': 'My catalog'},
-                                               dataset_dicts=datasets,
-                                               _format='xml')
-
-    # Creating and RDFLib graph from a single dataset
-
-    dataset = get_action('package_show')({}, {'id': 'my-dataset'})
-
-    serializer = RDFserializer()
-
-    dataset_reference = serializer.graph_from_dataset(dataset)
-
-    # serializer.g now contains the full dataset graph, an RDFLib Graph class
-
-```
-
-The serializer uses customizable [profiles](#profiles) to generate an RDF graph (an [RDFLib Graph class](https://rdflib.readthedocs.org/en/latest/apidocs/rdflib.html#rdflib.graph.Graph)).
-By default these use the [mapping](#rdf-dcat-to-ckan-dataset-mapping) described in the previous section.
-
-In some cases, if the default CKAN field that maps to a DCAT property is not present, some other fallback
-values will be used instead. For instance, if the `contact_email` field is not found, `maintainer_email`
-and `author_email` will be used (if present) for the email property of the `adms:contactPoint` property.
-
-Note that the serializer will look both for a first level field or an extra field with the same key, ie both
-the following values will be used for `dct:accrualPeriodicity`:
-
-    {
-        "name": "my-dataset",
-        "frequency": "monthly",
-        ...
-    }
-
-    {
-        "name": "my-dataset",
-        "extras": [
-            {"key": "frequency", "value": "monthly"},
-        ]
-        ...
-    }
-
-Once the dataset graph has been obtained, this is serialized into a text format using [RDFLib](https://rdflib.readthedocs.org/),
-so any format it supports can be obtained (common formats are 'xml', 'turtle' or 'json-ld').
-
-### Inherit license from the dataset as fallback in distributions
-It is possible to inherit the license from the dataset to the distributions, but only if there is no license defined in the resource yet. By default the license is not inherited from the dataset. This can be activated by setting the following parameter in the CKAN config file:
-
-    ckanext.dcat.resource.inherit.license = True
-
-
-## Profiles
-
-Both the parser and the serializer use profiles to allow customization of how the values defined in the RDF graph are mapped to CKAN and viceversa.
-
-Profiles define :
-
-* How the RDF graph values map into CKAN fields, ie how the RDF is parsed into CKAN datasets
-* How CKAN fields map to an RDF graph, which can be then serialized
-* How the CKAN catalog metadata maps to an RDF graph, which can be then serialized
-
-They essentially define the mapping between DCAT and CKAN.
-
-In most cases the default profile will provide a good mapping that will cover most properties described in the DCAT standard. If you want to extract extra fields defined in the RDF, are using a custom schema or
-need custom logic, you can write a custom to profile that extends or replaces the default one.
-
-The default profile is mostly based in the
-[DCAT application profile for data portals in Europe](https://joinup.ec.europa.eu/asset/dcat_application_profile/description). It is actually fully-compatible with [DCAT-AP v1.1](https://joinup.ec.europa.eu/asset/dcat_application_profile/asset_release/dcat-ap-v11), and partially compatible with [DCAT-AP v2.1.0](https://joinup.ec.europa.eu/collection/semantic-interoperability-community-semic/solution/dcat-application-profile-data-portals-europe/release/210). As mentioned before though, it should be generic enough for most DCAT based representations.
-
-Sites that want to support a particular version of the DCAT-AP can enable a specific profile using one of the methods below:
-
-* DCAT-AP v2.1.0 (default): `euro_dcat_ap_2`
-* DCAT-AP v1.1.1: `euro_dcat_ap`
-
-This plugin also contains a profile to serialize a CKAN dataset to a [schema.org Dataset](http://schema.org/Dataset) called `schemaorg`. This is especially useful to provide [JSON-LD structured data](#structured-data).
-
-To define which profiles to use you can:
-
-1. Set the `ckanext.dcat.rdf.profiles` configuration option on your CKAN configuration file:
-
-    ckanext.dcat.rdf.profiles = euro_dcat_ap sweden_dcat_ap
-
-2. When initializing a parser or serializer class, pass the profiles to be used as a parameter, eg:
-
-```python
-
-   parser = RDFParser(profiles=['euro_dcat_ap', 'sweden_dcat_ap'])
-
-   serializer = RDFSerializer(profiles=['euro_dcat_ap', 'sweden_dcat_ap'])
-```
-
-Note that in both cases the order in which you define them is important, as it will be the one that the profiles will be run on.
-
-
-### Writing custom profiles
-
-Internally, profiles are classes that define a particular set of methods called during the parsing process.
-For instance, the `parse_dataset` method is called on each DCAT dataset found when parsing an RDF file, and should return a CKAN dataset.
-Conversely, the `graph_from_dataset` will be called when requesting an RDF representation for a dataset, and will need to generate the necessary RDF graph.
-
-Custom profiles should always extend the `ckanext.dcat.profiles.RDFProfile` class. This class has several helper
-functions to make getting metadata from the RDF graph easier. These include helpers for getting fields for FOAF and VCard entities like the ones
-used to define publishers or contact points. Check the source code of `ckanex.dcat.profiles.py` to see what is available.
-
-Profiles can extend other profiles to avoid repeating rules, or can be completely independent.
-
-The following example shows a complete example of a profile built on top of the European DCAT-AP profile (`euro_dcat_ap`):
-
-```python
-
-    from rdflib.namespace import Namespace
-    from ckanext.dcat.profiles import RDFProfile
-
-    DCT = Namespace("http://purl.org/dc/terms/")
-
-
-    class SwedishDCATAPProfile(RDFProfile):
-        '''
-        An RDF profile for the Swedish DCAT-AP recommendation for data portals
-
-        It requires the European DCAT-AP profile (`euro_dcat_ap`)
-        '''
-
-        def parse_dataset(self, dataset_dict, dataset_ref):
-
-            # Spatial label
-            spatial = self._object(dataset_ref, DCT.spatial)
-            if spatial:
-                spatial_label = self.g.label(spatial)
-                if spatial_label:
-                    dataset_dict['extras'].append({'key': 'spatial_text',
-                                                   'value': str(spatial_label)})
-
-            return dataset_dict
-
-        def graph_from_dataset(self, dataset_dict, dataset_ref):
-
-            g = self.g
-
-            spatial_uri = self._get_dataset_value(dataset_dict, 'spatial_uri')
-            spatial_text = self._get_dataset_value(dataset_dict, 'spatial_text')
-
-            if spatial_uri:
-                spatial_ref = URIRef(spatial_uri)
-            else:
-                spatial_ref = BNode()
-
-            if spatial_text:
-                g.add((dataset_ref, DCT.spatial, spatial_ref))
-                g.add((spatial_ref, RDF.type, DCT.Location))
-                g.add((spatial_ref, RDFS.label, Literal(spatial_text)))
-```
-
-Note how the dataset dict is passed between profiles so it can be further tweaked.
-
-Extensions define their available profiles using the `ckan.rdf.profiles` in the `setup.py` file, as in this [example](https://github.com/ckan/ckanext-dcat/blob/cc5fcc7be0be62491301db719ce597aec7c684b0/setup.py#L37:L38) from this same extension:
-
-    [ckan.rdf.profiles]
-    euro_dcat_ap=ckanext.dcat.profiles:EuropeanDCATAPProfile
-    euro_dcat_ap_2=ckanext.dcat.profiles:EuropeanDCATAP2Profile
-    schemaorg=ckanext.dcat.profiles:SchemaOrgProfile
-
-### Command line interface
-
-The parser and serializer can also be accessed from the command line via `python ckanext-dcat/ckanext/dcat/processors.py`.
-
-You can point to RDF files:
-
-    python ckanext-dcat/ckanext/dcat/processors.py consume catalog_pod_2.jsonld -P -f json-ld
-
-    python ckanext/dcat/processors.py produce examples/ckan_dataset.json
-
-or pipe them to the script:
-
-    http http://localhost/dcat/catalog.rdf | python ckanext-dcat/ckanext/dcat/processors.py consume -P > ckan_datasets.json
-
-    http http://demo.ckan.org/api/action/package_show id=afghanistan-election-data | jq .result | python ckanext/dcat/processors.py produce
-
-
-To see all available options, run the script with the `-h` argument:
-
-    python ckanext-dcat/ckanext/dcat/processors.py -h
-    usage: processors.py [-h] [-f FORMAT] [-P] [-p [PROFILE [PROFILE ...]]] [-m]
-                         mode [file]
-
-    DCAT RDF - CKAN operations
-
-    positional arguments:
-      mode                  Operation mode. `consume` parses DCAT RDF graphs to
-                            CKAN dataset JSON objects. `produce` serializes CKAN
-                            dataset JSON objects into DCAT RDF.
-      file                  Input file. If omitted will read from stdin
-
-    optional arguments:
-      -h, --help            show this help message and exit
-      -f FORMAT, --format FORMAT
-                            Serialization format (as understood by rdflib) eg:
-                            xml, n3 ... Defaults to 'xml'.
-      -P, --pretty          Make the output more human readable
-      -p [PROFILE [PROFILE ...]], --profile [PROFILE [PROFILE ...]]
-                            RDF Profiles to use, defaults to euro_dcat_ap_2
-      -m, --compat-mode     Enable compatibility mode
-
-
-### Compatibility mode
-
-In compatibility mode, some fields are modified to maintain compatibility with previous versions of the ckanext-dcat parsers
-(eg adding the `dcat_` prefix or storing comma separated lists instead
-of JSON blobs).
-
-CKAN instances that were using the legacy XML and JSON harvesters (`dcat_json_harvester` and `dcat_xml_harvester`)
-and want to move to the RDF based one may want to turn compatibility mode on to ensure that CKAN dataset fields are created as before.
-Users are encouraged to migrate their applications to support the new DCAT to CKAN mapping.
-
-To turn compatibility mode on add this to the CKAN configuration file:
-
-    ckanext.dcat.compatibility_mode = True
-
-
-
-## XML DCAT harvester (deprecated)
-
-The old DCAT XML harvester (`dcat_xml_harvester`) is now deprecated, in favour of the [RDF harvester](#rdf-dcat-harvester).
-Loading it on the ini file will result in an exception on startup.
-
-The XML serialization described in the [spec.datacatalogs.org](http://spec.datacatalogs.org/#datasets_serialization_format) site is a valid RDF/XML one, so changing the harvester should have no effect. There might be slight differences in the way CKAN fields are created though, check [Compatibility mode](#compatibility-mode) for more details.
-
-## Translation of fields
-
-The `dcat` plugin automatically translates the keys of the dcat fields used in the frontend.
-This makes it very easy to display the fields in the current language.
-
-To disable this behavior, you can set the following config value in your ini file (default: True):
-
-    ckanext.dcat.translate_keys = False
+* An [RDF Serializer](https://docs.ckan.org/projects/ckanext-dcat/en/latest/profiles#rdf-dcat-serializer) that allows to transform CKAN datasets metadata to different semantic formats, also allowing customizable [profiles](https://docs.ckan.org/projects/ckanext-dcat/en/latest/profiles#profiles).
 
 ## Multilingual RDF support
 `ckanext-schemingdcat` add multilingual values from CKAN to RDF, more info at: [schemingdcat documentation](https://github.com/mjanez/ckanext-schemingdcat?tab=readme-ov-file#multilingual-rdf-support)
@@ -1069,119 +69,6 @@
 }
 ```
 
-## Structured data and Google Dataset Search indexing
-
-There are plugins available to add [structured data](https://developers.google.com/search/docs/guides/intro-structured-data) to dataset pages to provide richer metadata for search engines crawling your site. One of the most well known is [Google Dataset Search](https://toolbox.google.com/datasetsearch). The `structured_data` plugin will add the necessary markup in order to get your datasets indexed by Google Dataset Search. This markup is a JSON-LD snippet that uses the [schema.org](https://schema.org) vocabulary to describe the dataset.
-
-To add [structured data](https://developers.google.com/search/docs/guides/intro-structured-data) to dataset pages, activate the `structured_data` and `dcat` plugins in your ini file:
-
-        ckan.plugins = dcat structured_data
-
-By default this uses the `schemaorg` profile (see [profiles](#profiles)) to serialize the dataset to JSON-LD, which is then added to the dataset detail page.
-To change the schema, you have to override the Jinja template block called `structured_data` in [`templates/package/read_base.html`](https://github.com/ckan/ckanext-dcat/blob/master/ckanext/dcat/templates/package/read_base.html) and call the template helper function with different parameters:
-
-    {% block structured_data %}
-      <script type="application/ld+json">
-      {{ h.structured_data(pkg.id, ['my_custom_schema'])|safe }}
-      </script>
-    {% endblock %}
-
-Example output of structured data in JSON-LD:
-
-    < ... >
-        <script type="application/ld+json">
-        {
-            "@context": {
-                "rdf": "http://www.w3.org/1999/02/22-rdf-syntax-ns#",
-                "rdfs": "http://www.w3.org/2000/01/rdf-schema#",
-                "schema": "http://schema.org/",
-                "xsd": "http://www.w3.org/2001/XMLSchema#"
-            },
-            "@graph": [
-                {
-                    "@id": "http://demo.ckan.org/organization/c64835bf-b3b7-496d-a7cf-ed645dbf4b08",
-                    "@type": "schema:Organization",
-                    "schema:contactPoint": {
-                        "@id": "_:Nb9677036512840e1a00c9fec2818abe4"
-                    },
-                    "schema:name": "Public Transport Organization"
-                },
-                {
-                    "@id": "http://demo.ckan.org/dataset/69a5bc23-3abd-4af7-8d3d-8f0d08698307/resource/5f1cafa2-3c92-4e89-85d1-60f014c23e0f",
-                    "@type": "schema:DataDownload",
-                    "schema:dateModified": "2018-01-18T00:00:00",
-                    "schema:datePublished": "2018-01-02T00:00:00",
-                    "schema:description": "API for all the public transport stations",
-                    "schema:encodingFormat": "JSON",
-                    "schema:inLanguage": [
-                        "de",
-                        "it",
-                        "fr",
-                        "en"
-                    ],
-                    "schema:license": "https://creativecommons.org/licenses/by/4.0/",
-                    "schema:name": "Stations API",
-                    "schema:url": "http://stations.example.com/api"
-                },
-                {
-                    "@id": "http://demo.ckan.org/dataset/69a5bc23-3abd-4af7-8d3d-8f0d08698307",
-                    "@type": "schema:Dataset",
-                    "schema:dateModified": "2018-01-18T09:41:21.076522",
-                    "schema:datePublished": "2017-01-01T00:00:00",
-                    "schema:distribution": [
-                        {
-                            "@id": "http://demo.ckan.org/dataset/69a5bc23-3abd-4af7-8d3d-8f0d08698307/resource/5f1cafa2-3c92-4e89-85d1-60f014c23e0f"
-                        },
-                        {
-                            "@id": "http://demo.ckan.org/dataset/69a5bc23-3abd-4af7-8d3d-8f0d08698307/resource/bf3a0b61-415b-47b8-9cd0-86a14f8dc165"
-                        }
-                    ],
-                    "schema:identifier": "69a5bc23-3abd-4af7-8d3d-8f0d08698307",
-                    "schema:inLanguage": [
-                        "en",
-                        "de",
-                        "fr",
-                        "it"
-                    ],
-                    "schema:name": "Station list",
-                    "schema:publisher": {
-                        "@id": "http://demo.ckan.org/organization/c64835bf-b3b7-496d-a7cf-ed645dbf4b08"
-                    }
-                },
-                {
-                    "@id": "_:Nb9677036512840e1a00c9fec2818abe4",
-                    "@type": "schema:ContactPoint",
-                    "schema:contactType": "customer service",
-                    "schema:email": "contact@example.com",
-                    "schema:name": "Public Transport Support",
-                    "schema:url": "https://public-transport.example.com"
-                }
-            ]
-        }
-        </script>
-      </body>
-    </html>
-
-
-## CLI
-
-The `ckan dcat` command offers utilites to transform between DCAT RDF Serializations and CKAN datasets (`ckan dcat consume`) and
-viceversa (`ckan dcat produce`). In both cases the input can be provided as a path to a file:
-
-    ckan dcat consume -f ttl examples/dcat/dataset.ttl
-
-    ckan dcat produce -f jsonld examples/ckan/ckan_datasets.json
-=======
-* A base [mapping](https://docs.ckan.org/projects/ckanext-dcat/en/latest/mapping) between DCAT and CKAN datasets and viceversa (compatible with [DCAT-AP v1.1](https://joinup.ec.europa.eu/asset/dcat_application_profile/asset_release/dcat-ap-v11), [DCAT-AP v2.1](https://joinup.ec.europa.eu/collection/semantic-interoperability-community-semic/solution/dcat-application-profile-data-portals-europe/release/210) and [DCAT-AP v3](https://semiceu.github.io/DCAT-AP/releases/3.0.0/)).
->>>>>>> cb25389f
-
-* An [RDF Parser](https://docs.ckan.org/projects/ckanext-dcat/en/latest/profiles#rdf-dcat-parser) that allows to read RDF serializations in different formats and extract CKAN dataset dicts, using customizable [profiles](https://docs.ckan.org/projects/ckanext-dcat/en/latest/profiles#profiles).
-
-* An [RDF Serializer](https://docs.ckan.org/projects/ckanext-dcat/en/latest/profiles#rdf-dcat-serializer) that allows to transform CKAN datasets metadata to different semantic formats, also allowing customizable [profiles](https://docs.ckan.org/projects/ckanext-dcat/en/latest/profiles#profiles).
-
-
-
-
 ## Running the Tests
 
 To run the tests do:
