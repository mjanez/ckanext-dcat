import datetime
import json

from urllib import quote

from dateutil.parser import parse as parse_date

from ckantoolkit import config

import rdflib
from rdflib import URIRef, BNode, Literal
from rdflib.namespace import Namespace, RDF, XSD, SKOS, RDFS

from geomet import wkt, InvalidGeoJSONException

from ckan.model.license import LicenseRegister
from ckan.plugins import toolkit
from ckan.lib.munge import munge_tag

from ckanext.dcat.utils import resource_uri, publisher_uri_from_dataset_dict, DCAT_EXPOSE_SUBCATALOGS, DCAT_CLEAN_TAGS

DCT = Namespace("http://purl.org/dc/terms/")
DCAT = Namespace("http://www.w3.org/ns/dcat#")
ADMS = Namespace("http://www.w3.org/ns/adms#")
VCARD = Namespace("http://www.w3.org/2006/vcard/ns#")
FOAF = Namespace("http://xmlns.com/foaf/0.1/")
SCHEMA = Namespace('http://schema.org/')
TIME = Namespace('http://www.w3.org/2006/time')
LOCN = Namespace('http://www.w3.org/ns/locn#')
GSP = Namespace('http://www.opengis.net/ont/geosparql#')
OWL = Namespace('http://www.w3.org/2002/07/owl#')
SPDX = Namespace('http://spdx.org/rdf/terms#')

GEOJSON_IMT = 'https://www.iana.org/assignments/media-types/application/vnd.geo+json'

namespaces = {
    'dct': DCT,
    'dcat': DCAT,
    'adms': ADMS,
    'vcard': VCARD,
    'foaf': FOAF,
    'schema': SCHEMA,
    'time': TIME,
    'skos': SKOS,
    'locn': LOCN,
    'gsp': GSP,
    'owl': OWL,
    'spdx': SPDX,
}

<<<<<<< HEAD
class CleanedURIRef(object):
    '''Performs either some basic URL encoding on value before creating an URIRef object.

    This is a factory for URIRef objects, which allows usage as type in graph.add()
    without affecting the resulting node types. That is,
    g.add(..., URIRef) and g.add(..., CleanedURIRef) will result in the exact same node type.
    '''
    @staticmethod
    def _careful_quote(value):
        # only encode this limited subset of characters to avoid more complex URL parsing
        # (e.g. valid ? in query string vs. ? as value).
        # can be applied multiple times, as encoded %xy is left untouched. Therefore, no
        # unquote is necessary beforehand.
        quotechars = ' !"$\'()*,;<>[]{|}'
        for c in quotechars:
            value = value.replace(c, quote(c))
        return value

    def __new__(cls, value):
        if isinstance(value, basestring):
            value = CleanedURIRef._careful_quote(value.strip())
        return URIRef(value)
=======
PREFIX_MAILTO = u'mailto:'
>>>>>>> 3a06d8e0


class RDFProfile(object):
    '''Base class with helper methods for implementing RDF parsing profiles

       This class should not be used directly, but rather extended to create
       custom profiles
    '''

    def __init__(self, graph, compatibility_mode=False):
        '''Class constructor

        Graph is an rdflib.Graph instance.

        In compatibility mode, some fields are modified to maintain
        compatibility with previous versions of the ckanext-dcat parsers
        (eg adding the `dcat_` prefix or storing comma separated lists instead
        of JSON dumps).
        '''

        self.g = graph

        self.compatibility_mode = compatibility_mode

        # Cache for mappings of licenses URL/title to ID built when needed in
        # _license().
        self._licenceregister_cache = None

    def _datasets(self):
        '''
        Generator that returns all DCAT datasets on the graph

        Yields rdflib.term.URIRef objects that can be used on graph lookups
        and queries
        '''
        for dataset in self.g.subjects(RDF.type, DCAT.Dataset):
            yield dataset

    def _distributions(self, dataset):
        '''
        Generator that returns all DCAT distributions on a particular dataset

        Yields rdflib.term.URIRef objects that can be used on graph lookups
        and queries
        '''
        for distribution in self.g.objects(dataset, DCAT.distribution):
            yield distribution

    def _object(self, subject, predicate):
        '''
        Helper for returning the first object for this subject and predicate

        Both subject and predicate must be rdflib URIRef or BNode objects

        Returns an rdflib reference (URIRef or BNode) or None if not found
        '''
        for _object in self.g.objects(subject, predicate):
            return _object
        return None

    def _object_value(self, subject, predicate):
        '''
        Given a subject and a predicate, returns the value of the object

        Both subject and predicate must be rdflib URIRef or BNode objects

        If found, the unicode representation is returned, else an empty string
        '''
        for o in self.g.objects(subject, predicate):
            return unicode(o)
        return ''

    def _object_value_int(self, subject, predicate):
        '''
        Given a subject and a predicate, returns the value of the object as an
        integer

        Both subject and predicate must be rdflib URIRef or BNode objects

        If the value can not be parsed as intger, returns None
        '''
        object_value = self._object_value(subject, predicate)
        if object_value:
            try:
                return int(object_value)
            except ValueError:
                pass
        return None

    def _object_value_list(self, subject, predicate):
        '''
        Given a subject and a predicate, returns a list with all the values of
        the objects

        Both subject and predicate must be rdflib URIRef or BNode  objects

        If no values found, returns an empty string
        '''
        return [unicode(o) for o in self.g.objects(subject, predicate)]

    def _time_interval(self, subject, predicate):
        '''
        Returns the start and end date for a time interval object

        Both subject and predicate must be rdflib URIRef or BNode objects

        It checks for time intervals defined with both schema.org startDate &
        endDate and W3C Time hasBeginning & hasEnd.

        Note that partial dates will be expanded to the first month / day
        value, eg '1904' -> '1904-01-01'.

        Returns a tuple with the start and end date values, both of which
        can be None if not found
        '''

        start_date = end_date = None

        for interval in self.g.objects(subject, predicate):
            # Fist try the schema.org way
            start_date = self._object_value(interval, SCHEMA.startDate)
            end_date = self._object_value(interval, SCHEMA.endDate)

            if start_date or end_date:
                return start_date, end_date

            # If no luck, try the w3 time way
            start_nodes = [t for t in self.g.objects(interval,
                                                     TIME.hasBeginning)]
            end_nodes = [t for t in self.g.objects(interval,
                                                   TIME.hasEnd)]
            if start_nodes:
                start_date = self._object_value(start_nodes[0],
                                                TIME.inXSDDateTime)
            if end_nodes:
                end_date = self._object_value(end_nodes[0],
                                              TIME.inXSDDateTime)

        return start_date, end_date

    def _publisher(self, subject, predicate):
        '''
        Returns a dict with details about a dct:publisher entity, a foaf:Agent

        Both subject and predicate must be rdflib URIRef or BNode objects

        Examples:

        <dct:publisher>
            <foaf:Organization rdf:about="http://orgs.vocab.org/some-org">
                <foaf:name>Publishing Organization for dataset 1</foaf:name>
                <foaf:mbox>contact@some.org</foaf:mbox>
                <foaf:homepage>http://some.org</foaf:homepage>
                <dct:type rdf:resource="http://purl.org/adms/publishertype/NonProfitOrganisation"/>
            </foaf:Organization>
        </dct:publisher>

        {
            'uri': 'http://orgs.vocab.org/some-org',
            'name': 'Publishing Organization for dataset 1',
            'email': 'contact@some.org',
            'url': 'http://some.org',
            'type': 'http://purl.org/adms/publishertype/NonProfitOrganisation',
        }

        <dct:publisher rdf:resource="http://publications.europa.eu/resource/authority/corporate-body/EURCOU" />

        {
            'uri': 'http://publications.europa.eu/resource/authority/corporate-body/EURCOU'
        }

        Returns keys for uri, name, email, url and type with the values set to
        an empty string if they could not be found
        '''

        publisher = {}

        for agent in self.g.objects(subject, predicate):

            publisher['uri'] = (unicode(agent) if isinstance(agent,
                                rdflib.term.URIRef) else '')

            publisher['name'] = self._object_value(agent, FOAF.name)

            publisher['email'] = self._object_value(agent, FOAF.mbox)

            publisher['url'] = self._object_value(agent, FOAF.homepage)

            publisher['type'] = self._object_value(agent, DCT.type)

        return publisher

    def _contact_details(self, subject, predicate):
        '''
        Returns a dict with details about a vcard expression

        Both subject and predicate must be rdflib URIRef or BNode objects

        Returns keys for uri, name and email with the values set to
        an empty string if they could not be found
        '''

        contact = {}

        for agent in self.g.objects(subject, predicate):

            contact['uri'] = (unicode(agent) if isinstance(agent,
                              rdflib.term.URIRef) else '')

            contact['name'] = self._object_value(agent, VCARD.fn)

            contact['email'] = self._without_mailto(
                self._object_value(agent, VCARD.hasEmail)
            )

        return contact

    def _spatial(self, subject, predicate):
        '''
        Returns a dict with details about the spatial location

        Both subject and predicate must be rdflib URIRef or BNode objects

        Returns keys for uri, text or geom with the values set to
        None if they could not be found.

        Geometries are always returned in GeoJSON. If only WKT is provided,
        it will be transformed to GeoJSON.

        Check the notes on the README for the supported formats:

        https://github.com/ckan/ckanext-dcat/#rdf-dcat-to-ckan-dataset-mapping
        '''

        uri = None
        text = None
        geom = None

        for spatial in self.g.objects(subject, predicate):

            if isinstance(spatial, URIRef):
                uri = unicode(spatial)

            if isinstance(spatial, Literal):
                text = unicode(spatial)

            if (spatial, RDF.type, DCT.Location) in self.g:
                for geometry in self.g.objects(spatial, LOCN.geometry):
                    if (geometry.datatype == URIRef(GEOJSON_IMT) or
                            not geometry.datatype):
                        try:
                            json.loads(unicode(geometry))
                            geom = unicode(geometry)
                        except (ValueError, TypeError):
                            pass
                    if not geom and geometry.datatype == GSP.wktLiteral:
                        try:
                            geom = json.dumps(wkt.loads(unicode(geometry)))
                        except (ValueError, TypeError):
                            pass
                for label in self.g.objects(spatial, SKOS.prefLabel):
                    text = unicode(label)
                for label in self.g.objects(spatial, RDFS.label):
                    text = unicode(label)

        return {
            'uri': uri,
            'text': text,
            'geom': geom,
        }

    def _license(self, dataset_ref):
        '''
        Returns a license identifier if one of the distributions license is
        found in CKAN license registry. If no distribution's license matches,
        an empty string is returned.

        The first distribution with a license found in the registry is used so
        that if distributions have different licenses we'll only get the first
        one.
        '''
        if self._licenceregister_cache is not None:
            license_uri2id, license_title2id = self._licenceregister_cache
        else:
            license_uri2id = {}
            license_title2id = {}
            for license_id, license in LicenseRegister().items():
                license_uri2id[license.url] = license_id
                license_title2id[license.title] = license_id
            self._licenceregister_cache = license_uri2id, license_title2id

        for distribution in self._distributions(dataset_ref):
            # If distribution has a license, attach it to the dataset
            license = self._object(distribution, DCT.license)
            if license:
                # Try to find a matching license comparing URIs, then titles
                license_id = license_uri2id.get(license.toPython())
                if not license_id:
                    license_id = license_title2id.get(
                        self._object_value(license, DCT.title))
                if license_id:
                    return license_id
        return ''

    def _distribution_format(self, distribution, normalize_ckan_format=True):
        '''
        Returns the Internet Media Type and format label for a distribution

        Given a reference (URIRef or BNode) to a dcat:Distribution, it will
        try to extract the media type (previously knowm as MIME type), eg
        `text/csv`, and the format label, eg `CSV`

        Values for the media type will be checked in the following order:

        1. literal value of dcat:mediaType
        2. literal value of dct:format if it contains a '/' character
        3. value of dct:format if it is an instance of dct:IMT, eg:

            <dct:format>
                <dct:IMT rdf:value="text/html" rdfs:label="HTML"/>
            </dct:format>

        Values for the label will be checked in the following order:

        1. literal value of dct:format if it not contains a '/' character
        2. label of dct:format if it is an instance of dct:IMT (see above)

        If `normalize_ckan_format` is True and using CKAN>=2.3, the label will
        be tried to match against the standard list of formats that is included
        with CKAN core
        (https://github.com/ckan/ckan/blob/master/ckan/config/resource_formats.json)
        This allows for instance to populate the CKAN resource format field
        with a format that view plugins, etc will understand (`csv`, `xml`,
        etc.)

        Return a tuple with the media type and the label, both set to None if
        they couldn't be found.
        '''

        imt = None
        label = None

        imt = self._object_value(distribution, DCAT.mediaType)

        _format = self._object(distribution, DCT['format'])
        if isinstance(_format, Literal):
            if not imt and '/' in _format:
                imt = unicode(_format)
            else:
                label = unicode(_format)
        elif isinstance(_format, (BNode, URIRef)):
            if self._object(_format, RDF.type) == DCT.IMT:
                if not imt:
                    imt = unicode(self.g.value(_format, default=None))
                label = unicode(self.g.label(_format, default=None))

        if ((imt or label) and normalize_ckan_format and
                toolkit.check_ckan_version(min_version='2.3')):
            import ckan.config
            from ckan.lib import helpers

            format_registry = helpers.resource_formats()

            if imt in format_registry:
                label = format_registry[imt][1]
            elif label in format_registry:
                label = format_registry[label][1]

        return imt, label

    def _get_dict_value(self, _dict, key, default=None):
        '''
        Returns the value for the given key on a CKAN dict

        By default a key on the root level is checked. If not found, extras
        are checked, both with the key provided and with `dcat_` prepended to
        support legacy fields.

        If not found, returns the default value, which defaults to None
        '''

        if key in _dict:
            return _dict[key]

        for extra in _dict.get('extras', []):
            if extra['key'] == key or extra['key'] == 'dcat_' + key:
                return extra['value']

        return default

    def _get_dataset_value(self, dataset_dict, key, default=None):
        '''
        Returns the value for the given key on a CKAN dict

        Check `_get_dict_value` for details
        '''
        return self._get_dict_value(dataset_dict, key, default)

    def _get_resource_value(self, resource_dict, key, default=None):
        '''
        Returns the value for the given key on a CKAN dict

        Check `_get_dict_value` for details
        '''
        return self._get_dict_value(resource_dict, key, default)

    def _add_date_triples_from_dict(self, _dict, subject, items):
        self._add_triples_from_dict(_dict, subject, items,
                                    date_value=True)

    def _add_list_triples_from_dict(self, _dict, subject, items):
        self._add_triples_from_dict(_dict, subject, items,
                                    list_value=True)

    def _add_triples_from_dict(self, _dict, subject, items,
                               list_value=False,
                               date_value=False):
        for item in items:
            key, predicate, fallbacks, _type = item
            self._add_triple_from_dict(_dict, subject, predicate, key,
                                       fallbacks=fallbacks,
                                       list_value=list_value,
                                       date_value=date_value,
                                       _type=_type)

    def _add_triple_from_dict(self, _dict, subject, predicate, key,
                              fallbacks=None,
                              list_value=False,
                              date_value=False,
                              _type=Literal,
                              value_modifier=None):
        '''
        Adds a new triple to the graph with the provided parameters

        The subject and predicate of the triple are passed as the relevant
        RDFLib objects (URIRef or BNode). As default, the object is a
        literal value, which is extracted from the dict using the provided key
        (see `_get_dict_value`). If the value for the key is not found, then
        additional fallback keys are checked.
        Using `value_modifier`, a function taking the extracted value and
        returning a modified value can be passed.
        If a value was found, the modifier is applied before adding the value.

        If `list_value` or `date_value` are True, then the value is treated as
        a list or a date respectively (see `_add_list_triple` and
        `_add_date_triple` for details.
        '''
        value = self._get_dict_value(_dict, key)
        if not value and fallbacks:
            for fallback in fallbacks:
                value = self._get_dict_value(_dict, fallback)
                if value:
                    break

        # if a modifying function was given, apply it to the value
        if value and callable(value_modifier):
            value = value_modifier(value)

        if value and list_value:
            self._add_list_triple(subject, predicate, value, _type)
        elif value and date_value:
            self._add_date_triple(subject, predicate, value, _type)
        elif value:
            # Normal text value
            # ensure URIRef items are preprocessed (space removal/url encoding)
            if _type == URIRef:
                _type = CleanedURIRef
            self.g.add((subject, predicate, _type(value)))

    def _add_list_triple(self, subject, predicate, value, _type=Literal):
        '''
        Adds as many triples to the graph as values

        Values are literal strings, if `value` is a list, one for each
        item. If `value` is a string there is an attempt to split it using
        commas, to support legacy fields.
        '''
        items = []
        # List of values
        if isinstance(value, list):
            items = value
        elif isinstance(value, basestring):
            try:
                # JSON list
                items = json.loads(value)
                if isinstance(items, ((int, long, float, complex))):
                    items = [items]
            except ValueError:
                if ',' in value:
                    # Comma-separated list
                    items = value.split(',')
                else:
                    # Normal text value
                    items = [value]

        for item in items:
            # ensure URIRef items are preprocessed (space removal/url encoding)
            if _type == URIRef:
                _type = CleanedURIRef
            self.g.add((subject, predicate, _type(item)))

    def _add_date_triple(self, subject, predicate, value, _type=Literal):
        '''
        Adds a new triple with a date object

        Dates are parsed using dateutil, and if the date obtained is correct,
        added to the graph as an XSD.dateTime value.

        If there are parsing errors, the literal string value is added.
        '''
        if not value:
            return
        try:
            default_datetime = datetime.datetime(1, 1, 1, 0, 0, 0)
            _date = parse_date(value, default=default_datetime)

            self.g.add((subject, predicate, _type(_date.isoformat(),
                                                  datatype=XSD.dateTime)))
        except ValueError:
            self.g.add((subject, predicate, _type(value)))

    def _last_catalog_modification(self):
        '''
        Returns the date and time the catalog was last modified

        To be more precise, the most recent value for `metadata_modified` on a
        dataset.

        Returns a dateTime string in ISO format, or None if it could not be
        found.
        '''
        context = {
            'user': toolkit.get_action('get_site_user')(
                {'ignore_auth': True})['name']
        }
        result = toolkit.get_action('package_search')(context, {
            'sort': 'metadata_modified desc',
            'rows': 1,
        })
        if result and result.get('results'):
            return result['results'][0]['metadata_modified']
        return None

    def _add_mailto(self, mail_addr):
        '''
        Ensures that the mail address has an URIRef-compatible mailto: prefix.
        Can be used as modifier function for `_add_triple_from_dict`.
        '''
        if mail_addr:
            return PREFIX_MAILTO + self._without_mailto(mail_addr)
        else:
            return mail_addr

    def _without_mailto(self, mail_addr):
        '''
        Ensures that the mail address string has no mailto: prefix.
        '''
        if mail_addr:
            return unicode(mail_addr).replace(PREFIX_MAILTO, u'')
        else:
            return mail_addr

    def _get_source_catalog(self, dataset_ref):
        '''
        Returns Catalog reference that is source for this dataset. 

        Catalog referenced in dct:hasPart is returned, 
        if dataset is linked there, otherwise main catalog 
        will be returned.

        This will not be used if ckanext.dcat.expose_subcatalogs
        configuration option is set to False.
        '''
        if not toolkit.asbool(config.get(DCAT_EXPOSE_SUBCATALOGS, False)):
            return
        catalogs = set(self.g.subjects(DCAT.dataset, dataset_ref))
        root = self._get_root_catalog_ref()
        try:
            catalogs.remove(root)
        except KeyError:
            pass
        assert len(catalogs) in (0, 1,), "len %s" %catalogs
        if catalogs:
            return catalogs.pop()
        return root
    
    def _get_root_catalog_ref(self):
        roots = list(self.g.subjects(DCT.hasPart))
        if not roots:
            roots = list(self.g.subjects(RDF.type, DCAT.Catalog))
        return roots[0]

    # Public methods for profiles to implement

    def parse_dataset(self, dataset_dict, dataset_ref):
        '''
        Creates a CKAN dataset dict from the RDF graph

        The `dataset_dict` is passed to all the loaded profiles before being
        yielded, so it can be further modified by each one of them.
        `dataset_ref` is an rdflib URIRef object
        that can be used to reference the dataset when querying the graph.

        Returns a dataset dict that can be passed to eg `package_create`
        or `package_update`
        '''
        return dataset_dict

    def _extract_catalog_dict(self, catalog_ref):
        '''
        Returns list of key/value dictionaries with catalog
        '''

        out = []
        sources = (('source_catalog_title', DCT.title,),
                   ('source_catalog_description', DCT.description,),
                   ('source_catalog_homepage', FOAF.homepage,),
                   ('source_catalog_language', DCT.language,),
                   ('source_catalog_modified', DCT.modified,),)

        for key, predicate in sources:
            val = self._object_value(catalog_ref, predicate)
            if val:
                out.append({'key': key, 'value': val})

        out.append({'key': 'source_catalog_publisher', 'value': json.dumps(self._publisher(catalog_ref, DCT.publisher))})
        return out

    def graph_from_catalog(self, catalog_dict, catalog_ref):
        '''
        Creates an RDF graph for the whole catalog (site)

        The class RDFLib graph (accessible via `self.g`) should be updated on
        this method

        `catalog_dict` is a dict that can contain literal values for the
        dcat:Catalog class like `title`, `homepage`, etc. `catalog_ref` is an
        rdflib URIRef object that must be used to reference the catalog when
        working with the graph.
        '''
        pass

    def graph_from_dataset(self, dataset_dict, dataset_ref):
        '''
        Given a CKAN dataset dict, creates an RDF graph

        The class RDFLib graph (accessible via `self.g`) should be updated on
        this method

        `dataset_dict` is a dict with the dataset metadata like the one
        returned by `package_show`. `dataset_ref` is an rdflib URIRef object
        that must be used to reference the dataset when working with the graph.
        '''
        pass


class EuropeanDCATAPProfile(RDFProfile):
    '''
    An RDF profile based on the DCAT-AP for data portals in Europe

    More information and specification:

    https://joinup.ec.europa.eu/asset/dcat_application_profile

    '''

    def parse_dataset(self, dataset_dict, dataset_ref):

        dataset_dict['extras'] = []
        dataset_dict['resources'] = []

        # Basic fields
        for key, predicate in (
                ('title', DCT.title),
                ('notes', DCT.description),
                ('url', DCAT.landingPage),
                ('version', OWL.versionInfo),
                ):
            value = self._object_value(dataset_ref, predicate)
            if value:
                dataset_dict[key] = value

        if not dataset_dict.get('version'):
            # adms:version was supported on the first version of the DCAT-AP
            value = self._object_value(dataset_ref, ADMS.version)
            if value:
                dataset_dict['version'] = value

        # Tags
        keywords = self._object_value_list(dataset_ref, DCAT.keyword) or []
        # Split keywords with commas
        keywords_with_commas = [k for k in keywords if ',' in k]
        for keyword in keywords_with_commas:
            keywords.remove(keyword)
            keywords.extend([k.strip() for k in keyword.split(',')])

        # replace munge_tag to noop if there's no need to clean tags
        do_clean = toolkit.asbool(config.get(DCAT_CLEAN_TAGS, False))
        tags_val = [munge_tag(tag) if do_clean else tag for tag in keywords]
        tags = [{'name': tag} for tag in tags_val]
        dataset_dict['tags'] = tags

        # Extras

        #  Simple values
        for key, predicate in (
                ('issued', DCT.issued),
                ('modified', DCT.modified),
                ('identifier', DCT.identifier),
                ('version_notes', ADMS.versionNotes),
                ('frequency', DCT.accrualPeriodicity),
                ('access_rights', DCT.accessRights),
                ('provenance', DCT.provenance),
                ('dcat_type', DCT.type),
                ):
            value = self._object_value(dataset_ref, predicate)
            if value:
                dataset_dict['extras'].append({'key': key, 'value': value})

        #  Lists
        for key, predicate, in (
                ('language', DCT.language),
                ('theme', DCAT.theme),
                ('alternate_identifier', ADMS.identifier),
                ('conforms_to', DCT.conformsTo),
                ('documentation', FOAF.page),
                ('related_resource', DCT.relation),
                ('has_version', DCT.hasVersion),
                ('is_version_of', DCT.isVersionOf),
                ('source', DCT.source),
                ('sample', ADMS.sample),
                ):
            values = self._object_value_list(dataset_ref, predicate)
            if values:
                dataset_dict['extras'].append({'key': key,
                                               'value': json.dumps(values)})

        # Contact details
        contact = self._contact_details(dataset_ref, DCAT.contactPoint)
        if not contact:
            # adms:contactPoint was supported on the first version of DCAT-AP
            contact = self._contact_details(dataset_ref, ADMS.contactPoint)

        if contact:
            for key in ('uri', 'name', 'email'):
                if contact.get(key):
                    dataset_dict['extras'].append(
                        {'key': 'contact_{0}'.format(key),
                         'value': contact.get(key)})

        # Publisher
        publisher = self._publisher(dataset_ref, DCT.publisher)
        for key in ('uri', 'name', 'email', 'url', 'type'):
            if publisher.get(key):
                dataset_dict['extras'].append(
                    {'key': 'publisher_{0}'.format(key),
                     'value': publisher.get(key)})

        # Temporal
        start, end = self._time_interval(dataset_ref, DCT.temporal)
        if start:
            dataset_dict['extras'].append(
                {'key': 'temporal_start', 'value': start})
        if end:
            dataset_dict['extras'].append(
                {'key': 'temporal_end', 'value': end})

        # Spatial
        spatial = self._spatial(dataset_ref, DCT.spatial)
        for key in ('uri', 'text', 'geom'):
            if spatial.get(key):
                dataset_dict['extras'].append(
                    {'key': 'spatial_{0}'.format(key) if key != 'geom' else 'spatial',
                     'value': spatial.get(key)})

        # Dataset URI (explicitly show the missing ones)
        dataset_uri = (unicode(dataset_ref)
                       if isinstance(dataset_ref, rdflib.term.URIRef)
                       else '')
        dataset_dict['extras'].append({'key': 'uri', 'value': dataset_uri})

        # License
        if 'license_id' not in dataset_dict:
            dataset_dict['license_id'] = self._license(dataset_ref)

        # Source Catalog
        if toolkit.asbool(config.get(DCAT_EXPOSE_SUBCATALOGS, False)):
            catalog_src = self._get_source_catalog(dataset_ref)
            if catalog_src is not None:
                src_data = self._extract_catalog_dict(catalog_src)
                dataset_dict['extras'].extend(src_data)

        # Resources
        for distribution in self._distributions(dataset_ref):

            resource_dict = {}

            #  Simple values
            for key, predicate in (
                    ('name', DCT.title),
                    ('description', DCT.description),
                    ('access_url', DCAT.accessURL),
                    ('download_url', DCAT.downloadURL),
                    ('issued', DCT.issued),
                    ('modified', DCT.modified),
                    ('status', ADMS.status),
                    ('rights', DCT.rights),
                    ('license', DCT.license),
                    ):
                value = self._object_value(distribution, predicate)
                if value:
                    resource_dict[key] = value

            resource_dict['url'] = (self._object_value(distribution,
                                                       DCAT.downloadURL) or
                                    self._object_value(distribution,
                                                       DCAT.accessURL))
            #  Lists
            for key, predicate in (
                    ('language', DCT.language),
                    ('documentation', FOAF.page),
                    ('conforms_to', DCT.conformsTo),
                    ):
                values = self._object_value_list(distribution, predicate)
                if values:
                    resource_dict[key] = json.dumps(values)

            # Format and media type
            normalize_ckan_format = config.get(
                'ckanext.dcat.normalize_ckan_format', True)
            imt, label = self._distribution_format(distribution,
                                                   normalize_ckan_format)

            if imt:
                resource_dict['mimetype'] = imt

            if label:
                resource_dict['format'] = label
            elif imt:
                resource_dict['format'] = imt

            # Size
            size = self._object_value_int(distribution, DCAT.byteSize)
            if size is not None:
                resource_dict['size'] = size

            # Checksum
            for checksum in self.g.objects(distribution, SPDX.checksum):
                algorithm = self._object_value(checksum, SPDX.algorithm)
                checksum_value = self._object_value(checksum, SPDX.checksumValue)
                if algorithm:
                    resource_dict['hash_algorithm'] = algorithm
                if checksum_value:
                    resource_dict['hash'] = checksum_value

            # Distribution URI (explicitly show the missing ones)
            resource_dict['uri'] = (unicode(distribution)
                                    if isinstance(distribution,
                                                  rdflib.term.URIRef)
                                    else '')

            dataset_dict['resources'].append(resource_dict)

        if self.compatibility_mode:
            # Tweak the resulting dict to make it compatible with previous
            # versions of the ckanext-dcat parsers
            for extra in dataset_dict['extras']:
                if extra['key'] in ('issued', 'modified', 'publisher_name',
                                    'publisher_email',):

                    extra['key'] = 'dcat_' + extra['key']

                if extra['key'] == 'language':
                    extra['value'] = ','.join(
                        sorted(json.loads(extra['value'])))

        return dataset_dict

    def graph_from_dataset(self, dataset_dict, dataset_ref):

        g = self.g

        for prefix, namespace in namespaces.iteritems():
            g.bind(prefix, namespace)

        g.add((dataset_ref, RDF.type, DCAT.Dataset))

        # Basic fields
        items = [
            ('title', DCT.title, None, Literal),
            ('notes', DCT.description, None, Literal),
            ('url', DCAT.landingPage, None, URIRef),
            ('identifier', DCT.identifier, ['guid', 'id'], Literal),
            ('version', OWL.versionInfo, ['dcat_version'], Literal),
            ('version_notes', ADMS.versionNotes, None, Literal),
            ('frequency', DCT.accrualPeriodicity, None, Literal),
            ('access_rights', DCT.accessRights, None, Literal),
            ('dcat_type', DCT.type, None, Literal),
            ('provenance', DCT.provenance, None, Literal),
        ]
        self._add_triples_from_dict(dataset_dict, dataset_ref, items)

        # Tags
        for tag in dataset_dict.get('tags', []):
            g.add((dataset_ref, DCAT.keyword, Literal(tag['name'])))

        # Dates
        items = [
            ('issued', DCT.issued, ['metadata_created'], Literal),
            ('modified', DCT.modified, ['metadata_modified'], Literal),
        ]
        self._add_date_triples_from_dict(dataset_dict, dataset_ref, items)

        #  Lists
        items = [
            ('language', DCT.language, None, Literal),
            ('theme', DCAT.theme, None, URIRef),
            ('conforms_to', DCT.conformsTo, None, Literal),
            ('alternate_identifier', ADMS.identifier, None, Literal),
            ('documentation', FOAF.page, None, Literal),
            ('related_resource', DCT.relation, None, Literal),
            ('has_version', DCT.hasVersion, None, Literal),
            ('is_version_of', DCT.isVersionOf, None, Literal),
            ('source', DCT.source, None, Literal),
            ('sample', ADMS.sample, None, Literal),
        ]
        self._add_list_triples_from_dict(dataset_dict, dataset_ref, items)

        # Contact details
        if any([
            self._get_dataset_value(dataset_dict, 'contact_uri'),
            self._get_dataset_value(dataset_dict, 'contact_name'),
            self._get_dataset_value(dataset_dict, 'contact_email'),
            self._get_dataset_value(dataset_dict, 'maintainer'),
            self._get_dataset_value(dataset_dict, 'maintainer_email'),
            self._get_dataset_value(dataset_dict, 'author'),
            self._get_dataset_value(dataset_dict, 'author_email'),
        ]):

            contact_uri = self._get_dataset_value(dataset_dict, 'contact_uri')
            if contact_uri:
                contact_details = CleanedURIRef(contact_uri)
            else:
                contact_details = BNode()

            g.add((contact_details, RDF.type, VCARD.Organization))
            g.add((dataset_ref, DCAT.contactPoint, contact_details))

            self._add_triple_from_dict(
                dataset_dict, contact_details,
                VCARD.fn, 'contact_name', ['maintainer', 'author']
            )
            # Add mail address as URIRef, and ensure it has a mailto: prefix
            self._add_triple_from_dict(
                dataset_dict, contact_details,
                VCARD.hasEmail, 'contact_email', ['maintainer_email',
                                                  'author_email'],
                _type=URIRef, value_modifier=self._add_mailto
            )

        # Publisher
        if any([
            self._get_dataset_value(dataset_dict, 'publisher_uri'),
            self._get_dataset_value(dataset_dict, 'publisher_name'),
            dataset_dict.get('organization'),
        ]):

            publisher_uri = publisher_uri_from_dataset_dict(dataset_dict)
            if publisher_uri:
                publisher_details = CleanedURIRef(publisher_uri)
            else:
                # No organization nor publisher_uri
                publisher_details = BNode()

            g.add((publisher_details, RDF.type, FOAF.Organization))
            g.add((dataset_ref, DCT.publisher, publisher_details))

            publisher_name = self._get_dataset_value(dataset_dict, 'publisher_name')
            if not publisher_name and dataset_dict.get('organization'):
                publisher_name = dataset_dict['organization']['title']

            g.add((publisher_details, FOAF.name, Literal(publisher_name)))
            # TODO: It would make sense to fallback these to organization
            # fields but they are not in the default schema and the
            # `organization` object in the dataset_dict does not include
            # custom fields
            items = [
                ('publisher_email', FOAF.mbox, None, Literal),
                ('publisher_url', FOAF.homepage, None, URIRef),
                ('publisher_type', DCT.type, None, Literal),
            ]

            self._add_triples_from_dict(dataset_dict, publisher_details, items)

        # Temporal
        start = self._get_dataset_value(dataset_dict, 'temporal_start')
        end = self._get_dataset_value(dataset_dict, 'temporal_end')
        if start or end:
            temporal_extent = BNode()

            g.add((temporal_extent, RDF.type, DCT.PeriodOfTime))
            if start:
                self._add_date_triple(temporal_extent, SCHEMA.startDate, start)
            if end:
                self._add_date_triple(temporal_extent, SCHEMA.endDate, end)
            g.add((dataset_ref, DCT.temporal, temporal_extent))

        # Spatial
        spatial_uri = self._get_dataset_value(dataset_dict, 'spatial_uri')
        spatial_text = self._get_dataset_value(dataset_dict, 'spatial_text')
        spatial_geom = self._get_dataset_value(dataset_dict, 'spatial')

        if spatial_uri or spatial_text or spatial_geom:
            if spatial_uri:
                spatial_ref = CleanedURIRef(spatial_uri)
            else:
                spatial_ref = BNode()

            g.add((spatial_ref, RDF.type, DCT.Location))
            g.add((dataset_ref, DCT.spatial, spatial_ref))

            if spatial_text:
                g.add((spatial_ref, SKOS.prefLabel, Literal(spatial_text)))

            if spatial_geom:
                # GeoJSON
                g.add((spatial_ref,
                       LOCN.geometry,
                       Literal(spatial_geom, datatype=GEOJSON_IMT)))
                # WKT, because GeoDCAT-AP says so
                try:
                    g.add((spatial_ref,
                           LOCN.geometry,
                           Literal(wkt.dumps(json.loads(spatial_geom),
                                             decimals=4),
                                   datatype=GSP.wktLiteral)))
                except (TypeError, ValueError, InvalidGeoJSONException):
                    pass

        # Resources
        for resource_dict in dataset_dict.get('resources', []):

            distribution = CleanedURIRef(resource_uri(resource_dict))

            g.add((dataset_ref, DCAT.distribution, distribution))

            g.add((distribution, RDF.type, DCAT.Distribution))

            #  Simple values
            items = [
                ('name', DCT.title, None, Literal),
                ('description', DCT.description, None, Literal),
                ('status', ADMS.status, None, Literal),
                ('rights', DCT.rights, None, Literal),
                ('license', DCT.license, None, Literal),
                ('access_url', DCAT.accessURL, None, URIRef),
                ('download_url', DCAT.downloadURL, None, URIRef),
            ]

            self._add_triples_from_dict(resource_dict, distribution, items)

            #  Lists
            items = [
                ('documentation', FOAF.page, None, Literal),
                ('language', DCT.language, None, Literal),
                ('conforms_to', DCT.conformsTo, None, Literal),
            ]
            self._add_list_triples_from_dict(resource_dict, distribution, items)

            # Format
            if '/' in resource_dict.get('format', ''):
                g.add((distribution, DCAT.mediaType,
                       Literal(resource_dict['format'])))
            else:
                if resource_dict.get('format'):
                    g.add((distribution, DCT['format'],
                           Literal(resource_dict['format'])))

                if resource_dict.get('mimetype'):
                    g.add((distribution, DCAT.mediaType,
                           Literal(resource_dict['mimetype'])))

            # URL fallback and old behavior
            url = resource_dict.get('url')
            download_url = resource_dict.get('download_url')
            access_url = resource_dict.get('access_url')
            # Use url as fallback for access_url if access_url is not set and download_url is not equal
            if url and not access_url:
                if (not download_url) or (download_url and url != download_url):
                  self._add_triple_from_dict(resource_dict, distribution, DCAT.accessURL, 'url', _type=URIRef)

            # Dates
            items = [
                ('issued', DCT.issued, None, Literal),
                ('modified', DCT.modified, None, Literal),
            ]

            self._add_date_triples_from_dict(resource_dict, distribution, items)

            # Numbers
            if resource_dict.get('size'):
                try:
                    g.add((distribution, DCAT.byteSize,
                           Literal(float(resource_dict['size']),
                                   datatype=XSD.decimal)))
                except (ValueError, TypeError):
                    g.add((distribution, DCAT.byteSize,
                           Literal(resource_dict['size'])))
            # Checksum
            if resource_dict.get('hash'):
                checksum = BNode()
                g.add((checksum, RDF.type, SPDX.Checksum))
                g.add((checksum, SPDX.checksumValue,
                       Literal(resource_dict['hash'],
                               datatype=XSD.hexBinary)))

                if resource_dict.get('hash_algorithm'):
                    if resource_dict['hash_algorithm'].startswith('http'):
                        g.add((checksum, SPDX.algorithm,
                               CleanedURIRef(resource_dict['hash_algorithm'])))
                    else:
                        g.add((checksum, SPDX.algorithm,
                               Literal(resource_dict['hash_algorithm'])))
                g.add((distribution, SPDX.checksum, checksum))

    def graph_from_catalog(self, catalog_dict, catalog_ref):

        g = self.g

        for prefix, namespace in namespaces.iteritems():
            g.bind(prefix, namespace)

        g.add((catalog_ref, RDF.type, DCAT.Catalog))

        # Basic fields
        items = [
            ('title', DCT.title, config.get('ckan.site_title'), Literal),
            ('description', DCT.description, config.get('ckan.site_description'), Literal),
            ('homepage', FOAF.homepage, config.get('ckan.site_url'), URIRef),
            ('language', DCT.language, config.get('ckan.locale_default', 'en'), Literal),
        ]
        for item in items:
            key, predicate, fallback, _type = item
            if catalog_dict:
                value = catalog_dict.get(key, fallback)
            else:
                value = fallback
            if value:
                g.add((catalog_ref, predicate, _type(value)))

        # Dates
        modified = self._last_catalog_modification()
        if modified:
            self._add_date_triple(catalog_ref, DCT.modified, modified)


class SchemaOrgProfile(RDFProfile):
    '''
    An RDF profile based on the schema.org Dataset

    More information and specification:

    http://schema.org/Dataset

    Mapping between schema.org Dataset and DCAT:

    https://www.w3.org/wiki/WebSchemas/Datasets
    '''
    def graph_from_dataset(self, dataset_dict, dataset_ref):

        g = self.g

        # Namespaces
        self._bind_namespaces()

        g.add((dataset_ref, RDF.type, SCHEMA.Dataset))

        # Basic fields
        self._basic_fields_graph(dataset_ref, dataset_dict)

        # Tags
        self._tags_graph(dataset_ref, dataset_dict)

        #  Lists
        self._list_fields_graph(dataset_ref, dataset_dict)

        # Publisher
        self._publisher_graph(dataset_ref, dataset_dict)

        # Temporal
        self._temporal_graph(dataset_ref, dataset_dict)

        # Spatial
        self._spatial_graph(dataset_ref, dataset_dict)

        # Resources
        self._resources_graph(dataset_ref, dataset_dict)

    def _add_date_triple(self, subject, predicate, value, _type=Literal):
        '''
        Adds a new triple with a date object

        Dates are parsed using dateutil, and if the date obtained is correct,
        added to the graph as an SCHEMA.DateTime value.

        If there are parsing errors, the literal string value is added.
        '''
        if not value:
            return
        try:
            default_datetime = datetime.datetime(1, 1, 1, 0, 0, 0)
            _date = parse_date(value, default=default_datetime)

            self.g.add((subject, predicate, _type(_date.isoformat())))
        except ValueError:
            self.g.add((subject, predicate, _type(value)))

    def _bind_namespaces(self):
        self.g.bind('schema', namespaces['schema'])

    def _basic_fields_graph(self, dataset_ref, dataset_dict):
        items = [
            ('identifier', SCHEMA.identifier, None, Literal),
            ('title', SCHEMA.name, None, Literal),
            ('notes', SCHEMA.description, None, Literal),
            ('version', SCHEMA.version, ['dcat_version'], Literal),
            ('issued', SCHEMA.datePublished, ['metadata_created'], Literal),
            ('modified', SCHEMA.dateModified, ['metadata_modified'], Literal),
        ]
        self._add_triples_from_dict(dataset_dict, dataset_ref, items)

        items = [
            ('issued', SCHEMA.datePublished, ['metadata_created'], Literal),
            ('modified', SCHEMA.dateModified, ['metadata_modified'], Literal),
        ]

        self._add_date_triples_from_dict(dataset_dict, dataset_ref, items)

    def _tags_graph(self, dataset_ref, dataset_dict):
        for tag in dataset_dict.get('tags', []):
            self.g.add((dataset_ref, SCHEMA.keywords, Literal(tag['name'])))

    def _list_fields_graph(self, dataset_ref, dataset_dict):
        items = [
            ('language', SCHEMA.inLanguage, None, Literal),
            ('theme', SCHEMA.about, None, URIRef),
        ]
        self._add_list_triples_from_dict(dataset_dict, dataset_ref, items)

    def _publisher_graph(self, dataset_ref, dataset_dict):
        if any([
            self._get_dataset_value(dataset_dict, 'publisher_uri'),
            self._get_dataset_value(dataset_dict, 'publisher_name'),
            dataset_dict.get('organization'),
        ]):

            publisher_uri = publisher_uri_from_dataset_dict(dataset_dict)
            if publisher_uri:
                publisher_details = URIRef(publisher_uri)
            else:
                # No organization nor publisher_uri
                publisher_details = BNode()

            self.g.add((publisher_details, RDF.type, SCHEMA.Organization))
            self.g.add((dataset_ref, SCHEMA.publisher, publisher_details))


            publisher_name = self._get_dataset_value(dataset_dict, 'publisher_name')
            if not publisher_name and dataset_dict.get('organization'):
                publisher_name = dataset_dict['organization']['title']
            self.g.add((publisher_details, SCHEMA.name, Literal(publisher_name)))

            contact_point = BNode()
            self.g.add((contact_point, RDF.type, SCHEMA.ContactPoint))
            self.g.add((publisher_details, SCHEMA.contactPoint, contact_point))

            self.g.add((contact_point, SCHEMA.contactType, Literal('customer service')))

            publisher_url = self._get_dataset_value(dataset_dict, 'publisher_url')
            if not publisher_url and dataset_dict.get('organization'):
                publisher_url = dataset_dict['organization'].get('url') or config.get('ckan.site_url')

            self.g.add((contact_point, SCHEMA.url, Literal(publisher_url)))
            items = [
                ('publisher_email', SCHEMA.email, ['contact_email', 'maintainer_email', 'author_email'], Literal),
                ('publisher_name', SCHEMA.name, ['contact_name', 'maintainer', 'author'], Literal),
            ]

            self._add_triples_from_dict(dataset_dict, contact_point, items)

    def _temporal_graph(self, dataset_ref, dataset_dict):
        start = self._get_dataset_value(dataset_dict, 'temporal_start')
        end = self._get_dataset_value(dataset_dict, 'temporal_end')
        if start or end:
            if start and end:
                self.g.add((dataset_ref, SCHEMA.temporalCoverage, Literal('%s/%s' % (start, end))))
            elif start:
                self._add_date_triple(dataset_ref, SCHEMA.temporalCoverage, start)
            elif end:
                self._add_date_triple(dataset_ref, SCHEMA.temporalCoverage, end)

    def _spatial_graph(self, dataset_ref, dataset_dict):
        spatial_uri = self._get_dataset_value(dataset_dict, 'spatial_uri')
        spatial_text = self._get_dataset_value(dataset_dict, 'spatial_text')
        spatial_geom = self._get_dataset_value(dataset_dict, 'spatial')

        if spatial_uri or spatial_text or spatial_geom:
            if spatial_uri:
                spatial_ref = URIRef(spatial_uri)
            else:
                spatial_ref = BNode()

            self.g.add((spatial_ref, RDF.type, SCHEMA.Place))
            self.g.add((dataset_ref, SCHEMA.spatialCoverage, spatial_ref))

            if spatial_text:
                self.g.add((spatial_ref, SCHEMA.description, Literal(spatial_text)))

            if spatial_geom:
                geo_shape = BNode()
                self.g.add((geo_shape, RDF.type, SCHEMA.GeoShape))
                self.g.add((spatial_ref, SCHEMA.geo, geo_shape))

                # the spatial_geom typically contains GeoJSON
                self.g.add((geo_shape,
                       SCHEMA.polygon,
                       Literal(spatial_geom)))

    def _resources_graph(self, dataset_ref, dataset_dict):
        g = self.g
        for resource_dict in dataset_dict.get('resources', []):
            distribution = URIRef(resource_uri(resource_dict))
            g.add((dataset_ref, SCHEMA.distribution, distribution))
            g.add((distribution, RDF.type, SCHEMA.DataDownload))

            self._distribution_graph(distribution, resource_dict)

    def _distribution_graph(self, distribution, resource_dict):
        #  Simple values
        self._distribution_basic_fields_graph(distribution, resource_dict)

        # Lists
        self._distribution_list_fields_graph(distribution, resource_dict)

        # Format
        self._distribution_format_graph(distribution, resource_dict)

        # URL
        self._distribution_url_graph(distribution, resource_dict)

        # Numbers
        self._distribution_numbers_graph(distribution, resource_dict)

    def _distribution_basic_fields_graph(self, distribution, resource_dict):
        items = [
            ('name', SCHEMA.name, None, Literal),
            ('description', SCHEMA.description, None, Literal),
            ('license', SCHEMA.license, ['rights'], Literal),
        ]

        self._add_triples_from_dict(resource_dict, distribution, items)

        items = [
            ('issued', SCHEMA.datePublished, None, Literal),
            ('modified', SCHEMA.dateModified, None, Literal),
        ]

        self._add_date_triples_from_dict(resource_dict, distribution, items)

    def _distribution_list_fields_graph(self, distribution, resource_dict):
        items = [
            ('language', SCHEMA.inLanguage, None, Literal),
        ]
        self._add_list_triples_from_dict(resource_dict, distribution, items)

    def _distribution_format_graph(self, distribution, resource_dict):
        if resource_dict.get('format'):
            self.g.add((distribution, SCHEMA.encodingFormat,
                   Literal(resource_dict['format'])))
        elif resource_dict.get('mimetype'):
            self.g.add((distribution, SCHEMA.encodingFormat,
                   Literal(resource_dict['mimetype'])))

    def _distribution_url_graph(self, distribution, resource_dict):
        url = resource_dict.get('url')
        download_url = resource_dict.get('download_url')
        if download_url:
            self.g.add((distribution, SCHEMA.contentUrl, Literal(download_url)))
        if (url and not download_url) or (url and url != download_url):
            self.g.add((distribution, SCHEMA.url, Literal(url)))

    def _distribution_numbers_graph(self, distribution, resource_dict):
        if resource_dict.get('size'):
            self.g.add((distribution, SCHEMA.contentSize, Literal(resource_dict['size'])))<|MERGE_RESOLUTION|>--- conflicted
+++ resolved
@@ -48,7 +48,8 @@
     'spdx': SPDX,
 }
 
-<<<<<<< HEAD
+PREFIX_MAILTO = u'mailto:'
+
 class CleanedURIRef(object):
     '''Performs either some basic URL encoding on value before creating an URIRef object.
 
@@ -71,9 +72,6 @@
         if isinstance(value, basestring):
             value = CleanedURIRef._careful_quote(value.strip())
         return URIRef(value)
-=======
-PREFIX_MAILTO = u'mailto:'
->>>>>>> 3a06d8e0
 
 
 class RDFProfile(object):
