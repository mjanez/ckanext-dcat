--- conflicted
+++ resolved
@@ -1774,9 +1774,6 @@
             ]
             self._add_list_triples_from_dict(resource_dict, distribution, items)
 
-<<<<<<< HEAD
-            # TODO: this will go into a separate profile
-
             access_service_list = resource_dict.get('access_services', [])
             if isinstance(access_service_list, str):
                 try:
@@ -1810,41 +1807,6 @@
                     ('description', DCT.description, None, Literal),
                 ]
 
-=======
-            access_service_list = resource_dict.get('access_services', [])
-            if isinstance(access_service_list, str):
-                try:
-                    access_service_list = json.loads(access_service_list)
-                except ValueError:
-                    access_service_list = []
-
-            # Access service
-            for access_service_dict in access_service_list:
-
-                access_service_uri = access_service_dict.get('uri')
-                if access_service_uri:
-                    access_service_node = CleanedURIRef(access_service_uri)
-                else:
-                    access_service_node = BNode()
-                    # Remember the (internal) access service reference for referencing in
-                    # further profiles
-                    access_service_dict['access_service_ref'] = str(access_service_node)
-
-                self.g.add((distribution, DCAT.accessService, access_service_node))
-
-                self.g.add((access_service_node, RDF.type, DCAT.DataService))
-
-                 #  Simple values
-                items = [
-                    ('availability', DCATAP.availability, None, URIRefOrLiteral),
-                    ('license', DCT.license, None, URIRefOrLiteral),
-                    ('access_rights', DCT.accessRights, None, URIRefOrLiteral),
-                    ('title', DCT.title, None, Literal),
-                    ('endpoint_description', DCAT.endpointDescription, None, Literal),
-                    ('description', DCT.description, None, Literal),
-                ]
-
->>>>>>> 35657efe
                 self._add_triples_from_dict(access_service_dict, access_service_node, items)
 
                 #  Lists
@@ -1854,14 +1816,8 @@
                 ]
                 self._add_list_triples_from_dict(access_service_dict, access_service_node, items)
 
-<<<<<<< HEAD
-            # TODO: re-enable when separating into a profile
-            # if access_service_list:
-            #    resource_dict['access_services'] = json.dumps(access_service_list)
-=======
             if access_service_list:
                resource_dict['access_services'] = json.dumps(access_service_list)
->>>>>>> 35657efe
 
     def graph_from_catalog(self, catalog_dict, catalog_ref):
 
