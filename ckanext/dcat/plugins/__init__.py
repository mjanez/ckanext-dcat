# -*- coding: utf-8 -*-

from builtins import object
import os
import json

from ckantoolkit import config

from ckan import plugins as p

from ckan.lib.plugins import DefaultTranslation

import ckanext.dcat.blueprints as blueprints
import ckanext.dcat.cli as cli

from ckanext.dcat.logic import (dcat_dataset_show,
                                dcat_catalog_show,
                                dcat_catalog_search,
                                dcat_datasets_list,
                                dcat_auth,
                                )
from ckanext.dcat import utils
from ckanext.dcat.validators import dcat_validators


CUSTOM_ENDPOINT_CONFIG = 'ckanext.dcat.catalog_endpoint'
TRANSLATE_KEYS_CONFIG = 'ckanext.dcat.translate_keys'

HERE = os.path.abspath(os.path.dirname(__file__))
I18N_DIR = os.path.join(HERE, u"../i18n")


<<<<<<< HEAD
def config_declaration(func):
    if p.toolkit.check_ckan_version(min_version="2.10.0"):
        return p.toolkit.blanket.config_declarations(func)
    else:
        return func


@config_declaration
=======
def _get_dataset_schema(dataset_type="dataset"):
    schema = None
    try:
        schema_show = p.toolkit.get_action("scheming_dataset_schema_show")
        try:
            schema = schema_show({}, {"type": dataset_type})
        except p.toolkit.ObjectNotFound:
            pass
    except KeyError:
        pass
    return schema


>>>>>>> 7c6339d1
class DCATPlugin(p.SingletonPlugin, DefaultTranslation):

    p.implements(p.IConfigurer, inherit=True)
    p.implements(p.ITemplateHelpers, inherit=True)
    p.implements(p.IActions, inherit=True)
    p.implements(p.IAuthFunctions, inherit=True)
    p.implements(p.IPackageController, inherit=True)
    p.implements(p.ITranslation, inherit=True)
    p.implements(p.IClick)
    p.implements(p.IBlueprint)
    p.implements(p.IValidators)

    # IClick

    def get_commands(self):
        return cli.get_commands()

    # IBlueprint

    def get_blueprint(self):
        return [blueprints.dcat]

    # ITranslation

    def i18n_directory(self):
        return I18N_DIR

    # IConfigurer

    def update_config(self, config):
        p.toolkit.add_template_directory(config, '../templates')

        # Check catalog URI on startup to emit a warning if necessary
        utils.catalog_uri()

        # Check custom catalog endpoint
        custom_endpoint = config.get(CUSTOM_ENDPOINT_CONFIG)
        if custom_endpoint:
            if not custom_endpoint[:1] == '/':
                raise Exception(
                    '"{0}" should start with a backslash (/)'.format(
                        CUSTOM_ENDPOINT_CONFIG))
            if '{_format}' not in custom_endpoint:
                raise Exception(
                    '"{0}" should contain {{_format}}'.format(
                        CUSTOM_ENDPOINT_CONFIG))

    # ITemplateHelpers

    def get_helpers(self):
        return {
            'helper_available': utils.helper_available,
            'dcat_get_endpoint': utils.get_endpoint,
            'dcat_endpoints_enabled': utils.endpoints_enabled,
        }

    # IActions

    def get_actions(self):
        return {
            'dcat_dataset_show': dcat_dataset_show,
            'dcat_catalog_show': dcat_catalog_show,
            'dcat_catalog_search': dcat_catalog_search,
        }

    # IAuthFunctions

    def get_auth_functions(self):
        return {
            'dcat_dataset_show': dcat_auth,
            'dcat_catalog_show': dcat_auth,
            'dcat_catalog_search': dcat_auth,
        }

    # IValidators
    def get_validators(self):
        return dcat_validators

    # IPackageController

    # CKAN < 2.10 hooks
    def after_show(self, context, data_dict):
        return self.after_dataset_show(context, data_dict)

    def before_index(self, dataset_dict):
        return self.before_dataset_index(dataset_dict)

    # CKAN >= 2.10 hooks
    def after_dataset_show(self, context, data_dict):

        schema = _get_dataset_schema(data_dict["type"])
        # check if config is enabled to translate keys (default: True)
        # skip if scheming is enabled, as this will be handled there
        translate_keys = (
            p.toolkit.asbool(config.get(TRANSLATE_KEYS_CONFIG, True))
            and not schema
        )

        if not translate_keys:
            return data_dict

        if context.get('for_view'):
            field_labels = utils.field_labels()

            def set_titles(object_dict):
                for key, value in object_dict.copy().items():
                    if key in field_labels:
                        object_dict[field_labels[key]] = object_dict[key]
                        del object_dict[key]

            for resource in data_dict.get('resources', []):
                set_titles(resource)

            for extra in data_dict.get('extras', []):
                if extra['key'] in field_labels:
                    extra['key'] = field_labels[extra['key']]

        return data_dict

    def before_dataset_index(self, dataset_dict):
        schema = _get_dataset_schema(dataset_dict["type"])
        spatial = None
        if schema:
            for field in schema['dataset_fields']:
                if field['field_name'] in dataset_dict and 'repeating_subfields' in field:
                    for item in dataset_dict[field['field_name']]:
                        for key in item:
                            value = item[key]
                            if not isinstance(value, dict):
                                # Index a flattened version
                                new_key = f'extras_{field["field_name"]}__{key}'
                                if not dataset_dict.get(new_key):
                                    dataset_dict[new_key] = value
                                else:
                                    dataset_dict[new_key] += ' ' + value

                    subfields = dataset_dict.pop(field['field_name'], None)
                    if field['field_name'] == 'spatial_coverage':
                        spatial = subfields

        # Store the first geometry found so ckanext-spatial can pick it up for indexing
        def _check_for_a_geom(spatial_dict):
            value = None

            for field in ('geom', 'bbox', 'centroid'):
                if spatial_dict.get(field):
                    value = spatial_dict[field]
                    if isinstance(value, dict):
                        try:
                            value = json.dumps(value)
                            break
                        except ValueError:
                            pass
            return value

        if spatial and not dataset_dict.get('spatial'):
            for item in spatial:
                value = _check_for_a_geom(item)
                if value:
                    dataset_dict['spatial'] = value
                    dataset_dict['extras_spatial'] = value
                    break

        return dataset_dict


class DCATJSONInterface(p.SingletonPlugin):
    p.implements(p.IActions)
    p.implements(p.IAuthFunctions, inherit=True)
    p.implements(p.IBlueprint)

    # IBlueprint

    def get_blueprint(self):
        return [blueprints.dcat_json_interface]

    # IActions

    def get_actions(self):
        return {
            'dcat_datasets_list': dcat_datasets_list,
        }

    # IAuthFunctions

    def get_auth_functions(self):
        return {
            'dcat_datasets_list': dcat_auth,
        }


class StructuredDataPlugin(p.SingletonPlugin):
    p.implements(p.ITemplateHelpers, inherit=True)

    # ITemplateHelpers

    def get_helpers(self):
        return {
            'structured_data': utils.structured_data,
        }<|MERGE_RESOLUTION|>--- conflicted
+++ resolved
@@ -30,7 +30,6 @@
 I18N_DIR = os.path.join(HERE, u"../i18n")
 
 
-<<<<<<< HEAD
 def config_declaration(func):
     if p.toolkit.check_ckan_version(min_version="2.10.0"):
         return p.toolkit.blanket.config_declarations(func)
@@ -38,8 +37,6 @@
         return func
 
 
-@config_declaration
-=======
 def _get_dataset_schema(dataset_type="dataset"):
     schema = None
     try:
@@ -53,7 +50,7 @@
     return schema
 
 
->>>>>>> 7c6339d1
+@config_declaration
 class DCATPlugin(p.SingletonPlugin, DefaultTranslation):
 
     p.implements(p.IConfigurer, inherit=True)
