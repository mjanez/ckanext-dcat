import os
import uuid
import logging

import requests
import rdflib

from ckan import plugins as p
from ckan import logic
from ckan import model


from ckanext.harvest.harvesters import HarvesterBase
from ckanext.harvest.model import HarvestObject, HarvestObjectExtra

from ckanext.dcat.interfaces import IDCATRDFHarvester


log = logging.getLogger(__name__)


class DCATHarvester(HarvesterBase):

    MAX_FILE_SIZE = 1024 * 1024 * 50  # 50 Mb
    CHUNK_SIZE = 1024

    force_import = False

    _user_name = None

    def _get_content_and_type(self, url, harvest_job, page=1,
                              content_type=None):
        '''
        Gets the content and type of the given url.

        :param url: a web url (starting with http) or a local path
        :param harvest_job: the job, used for error reporting
        :param page: adds paging to the url
        :param content_type: will be returned as type
        :return: a tuple containing the content and content-type
        '''

        if not url.lower().startswith('http'):
            # Check local file
            if os.path.exists(url):
                with open(url, 'r') as f:
                    content = f.read()
                content_type = content_type or rdflib.util.guess_format(url)
                return content, content_type
            else:
                self._save_gather_error('Could not get content for this url',
                                        harvest_job)
                return None, None

        try:
            if page > 1:
                url = url + '&' if '?' in url else url + '?'
                url = url + 'page={0}'.format(page)

            log.debug('Getting file %s', url)

            # get the `requests` session object
            session = requests.Session()
            for harvester in p.PluginImplementations(IDCATRDFHarvester):
                session = harvester.update_session(session)

            # first we try a HEAD request which may not be supported
            did_get = False
            r = session.head(url)
            if r.status_code == 405 or r.status_code == 400:
                r = session.get(url, stream=True)
                did_get = True
            r.raise_for_status()

            cl = r.headers.get('content-length')
            if cl and int(cl) > self.MAX_FILE_SIZE:
                msg = '''Remote file is too big. Allowed
                    file size: {allowed}, Content-Length: {actual}.'''.format(
                    allowed=self.MAX_FILE_SIZE, actual=cl)
                self._save_gather_error(msg, harvest_job)
                return None, None

            if not did_get:
                r = session.get(url, stream=True)

            length = 0
            content = ''
            for chunk in r.iter_content(chunk_size=self.CHUNK_SIZE):
                content = content + chunk
                length += len(chunk)

                if length >= self.MAX_FILE_SIZE:
                    self._save_gather_error('Remote file is too big.',
                                            harvest_job)
                    return None, None

            if content_type is None and r.headers.get('content-type'):
                content_type = r.headers.get('content-type').split(";", 1)[0]

            return content, content_type

        except requests.exceptions.HTTPError, error:
            if page > 1 and error.response.status_code == 404:
                # We want to catch these ones later on
                raise

            msg = 'Could not get content from %s. Server responded with %s %s'\
                % (url, error.response.status_code, error.response.reason)
            self._save_gather_error(msg, harvest_job)
            return None, None
        except requests.exceptions.ConnectionError, error:
            msg = '''Could not get content from %s because a
                                connection error occurred. %s''' % (url, error)
            self._save_gather_error(msg, harvest_job)
            return None, None
        except requests.exceptions.Timeout, error:
            msg = 'Could not get content from %s because the connection timed'\
                ' out.' % url
            self._save_gather_error(msg, harvest_job)
            return None, None

    def _get_user_name(self):
        if self._user_name:
            return self._user_name

        user = p.toolkit.get_action('get_site_user')(
            {'ignore_auth': True, 'defer_commit': True},
            {})
        self._user_name = user['name']

        return self._user_name

    def _get_object_extra(self, harvest_object, key):
        '''
        Helper function for retrieving the value from a harvest object extra,
        given the key
        '''
        for extra in harvest_object.extras:
            if extra.key == key:
                return extra.value
        return None

    def _get_package_name(self, harvest_object, title):

        package = harvest_object.package
        if package is None or package.title != title:
            name = self._gen_new_name(title)
            if not name:
                raise Exception(
                    'Could not generate a unique name from the title or the '
                    'GUID. Please choose a more unique title.')
        else:
            name = package.name

        return name

    def get_original_url(self, harvest_object_id):
        obj = model.Session.query(HarvestObject). \
            filter(HarvestObject.id == harvest_object_id).\
            first()
        if obj:
            return obj.source.url
        return None

<<<<<<< HEAD
    def _get_existing_dataset(self, guid):
        '''
        Checks if a dataset with a certain guid extra already exists

        Returns a dict as the ones returned by package_show
        '''

        datasets = model.Session.query(model.Package.id) \
                                .join(model.PackageExtra) \
                                .filter(model.PackageExtra.key == 'guid') \
                                .filter(model.PackageExtra.value == guid) \
                                .filter(model.Package.state == 'active') \
                                .all()

        if not datasets:
            return None
        elif len(datasets) > 1:
            log.error('Found more than one dataset with the same guid: {0}'
                      .format(guid))

        return p.toolkit.get_action('package_show')({}, {'id': datasets[0][0]})

    ## Start hooks
=======
    # Start hooks
>>>>>>> 8202df98

    def modify_package_dict(self, package_dict, dcat_dict, harvest_object):
        '''
            Allows custom harvesters to modify the package dict before
            creating or updating the actual package.
        '''
        return package_dict

<<<<<<< HEAD
    ## End hooks

    def gather_stage(self,harvest_job):
        log.debug('In DCATHarvester gather_stage')

        ids = []

        # Get the previous guids for this source
        query = model.Session.query(HarvestObject.guid, HarvestObject.package_id).\
                                    filter(HarvestObject.current==True).\
                                    filter(HarvestObject.harvest_source_id==harvest_job.source.id)
        guid_to_package_id = {}

        for guid, package_id in query:
            guid_to_package_id[guid] = package_id

        guids_in_db = guid_to_package_id.keys()
        guids_in_source = []


        # Get file contents
        url = harvest_job.source.url

        previous_guids = []
        page = 1
        while True:

            try:
                content, content_type = self._get_content_and_type(url, harvest_job, page)
            except requests.exceptions.HTTPError, error:
                if error.response.status_code == 404:
                    if page > 1:
                        # Server returned a 404 after the first page, no more
                        # records
                        log.debug('404 after first page, no more pages')
                        break
                    else:
                        # Proper 404
                        msg = 'Could not get content. Server responded with 404 Not Found'
                        self._save_gather_error(msg, harvest_job)
                        return None
                else:
                    # This should never happen. Raising just in case.
                    raise

            if not content:
                return None


            try:

                batch_guids = []
                for guid, as_string in self._get_guids_and_datasets(content):

                    log.debug('Got identifier: {0}'.format(guid.encode('utf8')))
                    batch_guids.append(guid)

                    if guid not in previous_guids:

                        if guid in guids_in_db:
                            # Dataset needs to be udpated
                            obj = HarvestObject(guid=guid, job=harvest_job,
                                            package_id=guid_to_package_id[guid],
                                            content=as_string,
                                            extras=[HarvestObjectExtra(key='status', value='change')])
                        else:
                            # Dataset needs to be created
                            obj = HarvestObject(guid=guid, job=harvest_job,
                                            content=as_string,
                                            extras=[HarvestObjectExtra(key='status', value='new')])
                        obj.save()
                        ids.append(obj.id)

                if len(batch_guids) > 0:
                    guids_in_source.extend(set(batch_guids) - set(previous_guids))
                else:
                    log.debug('Empty document, no more records')
                    # Empty document, no more ids
                    break

            except ValueError, e:
                msg = 'Error parsing file: {0}'.format(str(e))
                self._save_gather_error(msg, harvest_job)
                return None

            if sorted(previous_guids) == sorted(batch_guids):
                # Server does not support pagination or no more pages
                log.debug('Same content, no more pages')
                break


            page = page + 1

            previous_guids = batch_guids

        # Check datasets that need to be deleted
        guids_to_delete = set(guids_in_db) - set(guids_in_source)
        for guid in guids_to_delete:
            obj = HarvestObject(guid=guid, job=harvest_job,
                                package_id=guid_to_package_id[guid],
                                extras=[HarvestObjectExtra(key='status', value='delete')])
            ids.append(obj.id)
            model.Session.query(HarvestObject).\
                  filter_by(guid=guid).\
                  update({'current': False}, False)
            obj.save()


        return ids

    def fetch_stage(self,harvest_object):
        return True

    def import_stage(self,harvest_object):
        log.debug('In DCATHarvester import_stage')
        if not harvest_object:
            log.error('No harvest object received')
            return False

        if self.force_import:
            status = 'change'
        else:
            status = self._get_object_extra(harvest_object, 'status')

        if status == 'delete':
            # Delete package
            context = {'model': model, 'session': model.Session, 'user': self._get_user_name()}

            p.toolkit.get_action('package_delete')(context, {'id': harvest_object.package_id})
            log.info('Deleted package {0} with guid {1}'.format(harvest_object.package_id, harvest_object.guid))

            return True


        if harvest_object.content is None:
            self._save_object_error('Empty content for object %s' % harvest_object.id,harvest_object,'Import')
            return False

        # Get the last harvested object (if any)
        previous_object = model.Session.query(HarvestObject) \
                          .filter(HarvestObject.guid==harvest_object.guid) \
                          .filter(HarvestObject.current==True) \
                          .first()

        # Flag previous object as not current anymore
        if previous_object and not self.force_import:
            previous_object.current = False
            previous_object.add()


        package_dict, dcat_dict = self._get_package_dict(harvest_object)
        if not package_dict:
            return False

        if not package_dict.get('name'):
            package_dict['name'] = self._get_package_name(harvest_object, package_dict['title'])

        # copy across resource ids from the existing dataset, otherwise they'll
        # be recreated with new ids
        if status == 'change':
            existing_dataset = self._get_existing_dataset(harvest_object.guid)
            if existing_dataset:
                copy_across_resource_ids(existing_dataset, package_dict)

        # Allow custom harvesters to modify the package dict before creating
        # or updating the package
        package_dict = self.modify_package_dict(package_dict,
                                                dcat_dict,
                                                harvest_object)
        # Unless already set by an extension, get the owner organization (if any)
        # from the harvest source dataset
        if not package_dict.get('owner_org'):
            source_dataset = model.Package.get(harvest_object.source.id)
            if source_dataset.owner_org:
                package_dict['owner_org'] = source_dataset.owner_org

        # Flag this object as the current one
        harvest_object.current = True
        harvest_object.add()

        context = {
            'user': self._get_user_name(),
            'return_id_only': True,
            'ignore_auth': True,
        }

        if status == 'new':


            package_schema = logic.schema.default_create_package_schema()
            context['schema'] = package_schema

            # We need to explicitly provide a package ID
            package_dict['id'] = unicode(uuid.uuid4())
            package_schema['id'] = [unicode]

            # Save reference to the package on the object
            harvest_object.package_id = package_dict['id']
            harvest_object.add()

            # Defer constraints and flush so the dataset can be indexed with
            # the harvest object id (on the after_show hook from the harvester
            # plugin)
            model.Session.execute('SET CONSTRAINTS harvest_object_package_id_fkey DEFERRED')
            model.Session.flush()

            package_id = p.toolkit.get_action('package_create')(context, package_dict)
            log.info('Created dataset with id %s', package_id)
        elif status == 'change':

            package_dict['id'] = harvest_object.package_id
            package_id = p.toolkit.get_action('package_update')(context, package_dict)
            log.info('Updated dataset with id %s', package_id)

        model.Session.commit()

        return True

def copy_across_resource_ids(existing_dataset, harvested_dataset):
    '''Compare the resources in a dataset existing in the CKAN database with
    the resources in a freshly harvested copy, and for any resources that are
    the same, copy the resource ID into the harvested_dataset dict.
    '''
    # take a copy of the existing_resources so we can remove them when they are
    # matched - we don't want to match them more than once.
    existing_resources_still_to_match = \
        [r for r in existing_dataset.get('resources')]

    # we match resources a number of ways. we'll compute an 'identity' of a
    # resource in both datasets and see if they match.
    # start with the surest way of identifying a resource, before reverting
    # to closest matches.
    resource_identity_functions = [
        lambda r: r['uri'],  # URI is best
        lambda r: (r['url'], r['title'], r['format']),
        lambda r: (r['url'], r['title']),
        lambda r: r['url'],  # same URL is fine if nothing else matches
    ]

    for resource_identity_function in resource_identity_functions:
        # calculate the identities of the existing_resources
        existing_resource_identities = {}
        for r in existing_resources_still_to_match:
            try:
                identity = resource_identity_function(r)
                existing_resource_identities[identity] = r
            except KeyError:
                pass

        # calculate the identities of the harvested_resources
        for resource in harvested_dataset.get('resources'):
            try:
                identity = resource_identity_function(resource)
            except KeyError:
                identity = None
            if identity and identity in existing_resource_identities:
                # we got a match with the existing_resources - copy the id
                matching_existing_resource = \
                    existing_resource_identities[identity]
                resource['id'] = matching_existing_resource['id']
                # make sure we don't match this existing_resource again
                del existing_resource_identities[identity]
                existing_resources_still_to_match.remove(
                    matching_existing_resource)
        if not existing_resources_still_to_match:
            break
=======
    # End hooks
>>>>>>> 8202df98
<|MERGE_RESOLUTION|>--- conflicted
+++ resolved
@@ -162,7 +162,6 @@
             return obj.source.url
         return None
 
-<<<<<<< HEAD
     def _get_existing_dataset(self, guid):
         '''
         Checks if a dataset with a certain guid extra already exists
@@ -185,10 +184,7 @@
 
         return p.toolkit.get_action('package_show')({}, {'id': datasets[0][0]})
 
-    ## Start hooks
-=======
     # Start hooks
->>>>>>> 8202df98
 
     def modify_package_dict(self, package_dict, dcat_dict, harvest_object):
         '''
@@ -197,273 +193,4 @@
         '''
         return package_dict
 
-<<<<<<< HEAD
-    ## End hooks
-
-    def gather_stage(self,harvest_job):
-        log.debug('In DCATHarvester gather_stage')
-
-        ids = []
-
-        # Get the previous guids for this source
-        query = model.Session.query(HarvestObject.guid, HarvestObject.package_id).\
-                                    filter(HarvestObject.current==True).\
-                                    filter(HarvestObject.harvest_source_id==harvest_job.source.id)
-        guid_to_package_id = {}
-
-        for guid, package_id in query:
-            guid_to_package_id[guid] = package_id
-
-        guids_in_db = guid_to_package_id.keys()
-        guids_in_source = []
-
-
-        # Get file contents
-        url = harvest_job.source.url
-
-        previous_guids = []
-        page = 1
-        while True:
-
-            try:
-                content, content_type = self._get_content_and_type(url, harvest_job, page)
-            except requests.exceptions.HTTPError, error:
-                if error.response.status_code == 404:
-                    if page > 1:
-                        # Server returned a 404 after the first page, no more
-                        # records
-                        log.debug('404 after first page, no more pages')
-                        break
-                    else:
-                        # Proper 404
-                        msg = 'Could not get content. Server responded with 404 Not Found'
-                        self._save_gather_error(msg, harvest_job)
-                        return None
-                else:
-                    # This should never happen. Raising just in case.
-                    raise
-
-            if not content:
-                return None
-
-
-            try:
-
-                batch_guids = []
-                for guid, as_string in self._get_guids_and_datasets(content):
-
-                    log.debug('Got identifier: {0}'.format(guid.encode('utf8')))
-                    batch_guids.append(guid)
-
-                    if guid not in previous_guids:
-
-                        if guid in guids_in_db:
-                            # Dataset needs to be udpated
-                            obj = HarvestObject(guid=guid, job=harvest_job,
-                                            package_id=guid_to_package_id[guid],
-                                            content=as_string,
-                                            extras=[HarvestObjectExtra(key='status', value='change')])
-                        else:
-                            # Dataset needs to be created
-                            obj = HarvestObject(guid=guid, job=harvest_job,
-                                            content=as_string,
-                                            extras=[HarvestObjectExtra(key='status', value='new')])
-                        obj.save()
-                        ids.append(obj.id)
-
-                if len(batch_guids) > 0:
-                    guids_in_source.extend(set(batch_guids) - set(previous_guids))
-                else:
-                    log.debug('Empty document, no more records')
-                    # Empty document, no more ids
-                    break
-
-            except ValueError, e:
-                msg = 'Error parsing file: {0}'.format(str(e))
-                self._save_gather_error(msg, harvest_job)
-                return None
-
-            if sorted(previous_guids) == sorted(batch_guids):
-                # Server does not support pagination or no more pages
-                log.debug('Same content, no more pages')
-                break
-
-
-            page = page + 1
-
-            previous_guids = batch_guids
-
-        # Check datasets that need to be deleted
-        guids_to_delete = set(guids_in_db) - set(guids_in_source)
-        for guid in guids_to_delete:
-            obj = HarvestObject(guid=guid, job=harvest_job,
-                                package_id=guid_to_package_id[guid],
-                                extras=[HarvestObjectExtra(key='status', value='delete')])
-            ids.append(obj.id)
-            model.Session.query(HarvestObject).\
-                  filter_by(guid=guid).\
-                  update({'current': False}, False)
-            obj.save()
-
-
-        return ids
-
-    def fetch_stage(self,harvest_object):
-        return True
-
-    def import_stage(self,harvest_object):
-        log.debug('In DCATHarvester import_stage')
-        if not harvest_object:
-            log.error('No harvest object received')
-            return False
-
-        if self.force_import:
-            status = 'change'
-        else:
-            status = self._get_object_extra(harvest_object, 'status')
-
-        if status == 'delete':
-            # Delete package
-            context = {'model': model, 'session': model.Session, 'user': self._get_user_name()}
-
-            p.toolkit.get_action('package_delete')(context, {'id': harvest_object.package_id})
-            log.info('Deleted package {0} with guid {1}'.format(harvest_object.package_id, harvest_object.guid))
-
-            return True
-
-
-        if harvest_object.content is None:
-            self._save_object_error('Empty content for object %s' % harvest_object.id,harvest_object,'Import')
-            return False
-
-        # Get the last harvested object (if any)
-        previous_object = model.Session.query(HarvestObject) \
-                          .filter(HarvestObject.guid==harvest_object.guid) \
-                          .filter(HarvestObject.current==True) \
-                          .first()
-
-        # Flag previous object as not current anymore
-        if previous_object and not self.force_import:
-            previous_object.current = False
-            previous_object.add()
-
-
-        package_dict, dcat_dict = self._get_package_dict(harvest_object)
-        if not package_dict:
-            return False
-
-        if not package_dict.get('name'):
-            package_dict['name'] = self._get_package_name(harvest_object, package_dict['title'])
-
-        # copy across resource ids from the existing dataset, otherwise they'll
-        # be recreated with new ids
-        if status == 'change':
-            existing_dataset = self._get_existing_dataset(harvest_object.guid)
-            if existing_dataset:
-                copy_across_resource_ids(existing_dataset, package_dict)
-
-        # Allow custom harvesters to modify the package dict before creating
-        # or updating the package
-        package_dict = self.modify_package_dict(package_dict,
-                                                dcat_dict,
-                                                harvest_object)
-        # Unless already set by an extension, get the owner organization (if any)
-        # from the harvest source dataset
-        if not package_dict.get('owner_org'):
-            source_dataset = model.Package.get(harvest_object.source.id)
-            if source_dataset.owner_org:
-                package_dict['owner_org'] = source_dataset.owner_org
-
-        # Flag this object as the current one
-        harvest_object.current = True
-        harvest_object.add()
-
-        context = {
-            'user': self._get_user_name(),
-            'return_id_only': True,
-            'ignore_auth': True,
-        }
-
-        if status == 'new':
-
-
-            package_schema = logic.schema.default_create_package_schema()
-            context['schema'] = package_schema
-
-            # We need to explicitly provide a package ID
-            package_dict['id'] = unicode(uuid.uuid4())
-            package_schema['id'] = [unicode]
-
-            # Save reference to the package on the object
-            harvest_object.package_id = package_dict['id']
-            harvest_object.add()
-
-            # Defer constraints and flush so the dataset can be indexed with
-            # the harvest object id (on the after_show hook from the harvester
-            # plugin)
-            model.Session.execute('SET CONSTRAINTS harvest_object_package_id_fkey DEFERRED')
-            model.Session.flush()
-
-            package_id = p.toolkit.get_action('package_create')(context, package_dict)
-            log.info('Created dataset with id %s', package_id)
-        elif status == 'change':
-
-            package_dict['id'] = harvest_object.package_id
-            package_id = p.toolkit.get_action('package_update')(context, package_dict)
-            log.info('Updated dataset with id %s', package_id)
-
-        model.Session.commit()
-
-        return True
-
-def copy_across_resource_ids(existing_dataset, harvested_dataset):
-    '''Compare the resources in a dataset existing in the CKAN database with
-    the resources in a freshly harvested copy, and for any resources that are
-    the same, copy the resource ID into the harvested_dataset dict.
-    '''
-    # take a copy of the existing_resources so we can remove them when they are
-    # matched - we don't want to match them more than once.
-    existing_resources_still_to_match = \
-        [r for r in existing_dataset.get('resources')]
-
-    # we match resources a number of ways. we'll compute an 'identity' of a
-    # resource in both datasets and see if they match.
-    # start with the surest way of identifying a resource, before reverting
-    # to closest matches.
-    resource_identity_functions = [
-        lambda r: r['uri'],  # URI is best
-        lambda r: (r['url'], r['title'], r['format']),
-        lambda r: (r['url'], r['title']),
-        lambda r: r['url'],  # same URL is fine if nothing else matches
-    ]
-
-    for resource_identity_function in resource_identity_functions:
-        # calculate the identities of the existing_resources
-        existing_resource_identities = {}
-        for r in existing_resources_still_to_match:
-            try:
-                identity = resource_identity_function(r)
-                existing_resource_identities[identity] = r
-            except KeyError:
-                pass
-
-        # calculate the identities of the harvested_resources
-        for resource in harvested_dataset.get('resources'):
-            try:
-                identity = resource_identity_function(resource)
-            except KeyError:
-                identity = None
-            if identity and identity in existing_resource_identities:
-                # we got a match with the existing_resources - copy the id
-                matching_existing_resource = \
-                    existing_resource_identities[identity]
-                resource['id'] = matching_existing_resource['id']
-                # make sure we don't match this existing_resource again
-                del existing_resource_identities[identity]
-                existing_resources_still_to_match.remove(
-                    matching_existing_resource)
-        if not existing_resources_still_to_match:
-            break
-=======
-    # End hooks
->>>>>>> 8202df98
+    # End hooks