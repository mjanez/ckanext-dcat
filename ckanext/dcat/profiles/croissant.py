# This file is based on profiles/schemaorg.py, and adjusted to suit the Croissant specification, including
# extra fields that will be present if schemas/croissant.yaml is enabled for use with the ckanext-scheming
# extension. The overarching features of the original file are the same here, but the term 'distribution'
# has been replaced with 'resource' for better internal consistency, as well as some other nomenclature
# changes for clarity.

import datetime

from dateutil.parser import parse as parse_date
from rdflib import URIRef, BNode, Literal
from rdflib.namespace import Namespace
from ckantoolkit import url_for, config, asbool, get_action

from ckanext.dcat.utils import resource_uri
from .base import RDFProfile, CleanedURIRef
from .base import (
    CR,
    DCT,
    RDF,
)

# The Croissant validator insists on https and will consider invalid output that uses the http namespace
SCHEMA = Namespace("https://schema.org/")

JSONLD_CONTEXT = {
    "@vocab": "https://schema.org/",
    "sc": "https://schema.org/",
    "cr": "http://mlcommons.org/croissant/",
    "rai": "http://mlcommons.org/croissant/RAI/",
    "dct": "http://purl.org/dc/terms/",
    "citeAs": "cr:citeAs",
    "column": "cr:column",
    "conformsTo": "dct:conformsTo",
    "data": {"@id": "cr:data", "@type": "@json"},
    "dataType": {"@id": "cr:dataType", "@type": "@vocab"},
    "examples": {"@id": "cr:examples", "@type": "@json"},
    "excludes": "cr:excludes",
    "extract": "cr:extract",
    "field": "cr:field",
    "fileProperty": "cr:fileProperty",
    "fileObject": "cr:fileObject",
    "fileSet": "cr:fileSet",
    "format": "cr:format",
    "includes": "cr:includes",
    "isLiveDataset": "cr:isLiveDataset",
    "jsonPath": "cr:jsonPath",
    "key": "cr:key",
    "md5": "cr:md5",
    "parentField": "cr:parentField",
    "path": "cr:path",
    "recordSet": "cr:recordSet",
    "references": "cr:references",
    "regex": "cr:regex",
    "repeated": "cr:repeated",
    "replace": "cr:replace",
    "separator": "cr:separator",
    "source": "cr:source",
    "subField": "cr:subField",
    "transform": "cr:transform",
}

<<<<<<< HEAD
CROISSANT_FIELD_TYPES = {
    "text": SCHEMA.Text,
    "int": SCHEMA.Integer,
    "float": SCHEMA.Float,
    "numeric": SCHEMA.Float,
    "timestamp": SCHEMA.DateTime,
}

=======
>>>>>>> 550d5350

class CroissantProfile(RDFProfile):
    """
    An RDF profile based on the schema.org Dataset, modified by Croissant.

    More information and specification:

    http://schema.org/Dataset
    https://docs.mlcommons.org/croissant/docs/croissant-spec.html

    Mapping between schema.org Dataset and DCAT:

    https://www.w3.org/wiki/WebSchemas/Datasets
    """

    def graph_from_dataset(self, dataset_dict, dataset_ref):

        g = self.g

        # Namespaces
        self._bind_namespaces()

        if dataset_dict.get("id_given"):  # optional
            dataset_ref = CleanedURIRef(dataset_dict["id_given"])

        g.add((dataset_ref, RDF.type, SCHEMA.Dataset))

        # Basic fields
        self._basic_fields_graph(dataset_ref, dataset_dict)

        # Catalog
        self._catalog_graph(dataset_ref, dataset_dict)

        # Groups
        self._groups_graph(dataset_ref, dataset_dict)

        # Tags
        self._tags_graph(dataset_ref, dataset_dict)

        # Lists
        self._list_fields_graph(dataset_ref, dataset_dict)

        # Creator
        self._agent_graph(dataset_ref, dataset_dict, SCHEMA.creator)

        # Publisher
        self._agent_graph(dataset_ref, dataset_dict, SCHEMA.publisher)

        # Temporal
        self._temporal_graph(dataset_ref, dataset_dict)

        # Spatial
        self._spatial_graph(dataset_ref, dataset_dict)

        # Additional fields
        self.additional_fields(dataset_ref, dataset_dict)

        # Resources
        self._resources_graph(dataset_ref, dataset_dict)

    def _bind_namespaces(self):
        self.g.namespace_manager.bind("cr", CR, replace=True)
        self.g.namespace_manager.bind("schema", SCHEMA, replace=True)

    def _basic_fields_graph(self, dataset_ref, dataset_dict):
        self.g.add(
            (dataset_ref, DCT.conformsTo, Literal("http://mlcommons.org/croissant/1.0"))
        )  # required

        items = [
            # Elements here are like: (key, predicate, fallbacks, _type)
            ("title", SCHEMA.name, None, Literal),  # required
            ("notes", SCHEMA.description, None, Literal),  # required
            ("version", SCHEMA.version, None, Literal),  # recommended
            ("cite_as", CR.citeAs, None, Literal),  # optional
            (
                "license",
                SCHEMA.license,
                ["license_url", "license_title"],
                Literal,
            ),  # required. Being here implies a cardinality of ONE, but the Croissant specification really indicates a cardinality of MANY. See _list_fields_graph() for the approach that would allow this. Keeping here in order to work with the default schema.
            (
                "structured_data_license",
                SCHEMA.sdLicense,
                None,
                Literal,
            ),  # recommended. Being here implies a cardinality of ONE, but the Croissant specification really indicates a cardinality of MANY. See _list_fields_graph() for the approach that would allow this. Keeping here in order to match license.
        ]
        self._add_triples_from_dict(dataset_dict, dataset_ref, items)

        items = [
            ("created", SCHEMA.dateCreated, None, Literal),  # recommended
            ("issued", SCHEMA.datePublished, ["metadata_created"], Literal),  # required
            (
                "modified",
                SCHEMA.dateModified,
                ["metadata_modified"],
                Literal,
            ),  # recommended
        ]

        self._add_date_triples_from_dict(dataset_dict, dataset_ref, items)

        dataset_url = url_for(
            "dataset.read", id=dataset_dict["name"], _external=True
        )  # required
        self.g.add((dataset_ref, SCHEMA.url, Literal(dataset_url)))

        if "is_live_dataset" in dataset_dict:
            try:
                is_live_dataset = asbool(dataset_dict["is_live_dataset"])
            except ValueError:
                is_live_dataset = None
        else:
            is_live_dataset = None

        if is_live_dataset is not None:
            self.g.add(
                (dataset_ref, CR.isLiveDataset, Literal(is_live_dataset))
            )  # optional

    def _catalog_graph(self, dataset_ref, dataset_dict):
        catalog_ref = BNode()
        self.g.add((dataset_ref, SCHEMA.includedInDataCatalog, catalog_ref))
        self.g.add((catalog_ref, RDF.type, SCHEMA.DataCatalog))
        self.g.add((catalog_ref, SCHEMA.name, Literal(config.get("ckan.site_title"))))
        self.g.add(
            (
                catalog_ref,
                SCHEMA.description,
                Literal(config.get("ckan.site_description")),
            )
        )
        self.g.add((catalog_ref, SCHEMA.url, Literal(config.get("ckan.site_url"))))

    def _groups_graph(self, dataset_ref, dataset_dict):
        for group_dict in dataset_dict.get("groups", []):
            group_url = url_for(
                controller="group",
                action="read",
                id=group_dict.get("id"),
                _external=True,
            )
            about_ref = BNode()
            self.g.add((dataset_ref, SCHEMA.about, about_ref))
            self.g.add((about_ref, RDF.type, SCHEMA.Thing))
            self.g.add((about_ref, SCHEMA.name, Literal(group_dict["name"])))
            self.g.add((about_ref, SCHEMA.url, Literal(group_url)))

    def _tags_graph(self, dataset_ref, dataset_dict):
        for tag in dataset_dict.get("tags", []):
            self.g.add(
                (dataset_ref, SCHEMA.keywords, Literal(tag["name"]))
            )  # recommended

    def _list_fields_graph(self, dataset_ref, dataset_dict):
        items = [
            ("language", SCHEMA.inLanguage, None, Literal),  # recommended
            ("same_as", SCHEMA.sameAs, None, Literal),  # recommended
            # ("license", SCHEMA.license, None, Literal), # required. This would appear here if using the Croissant cardinality of MANY. See schemas/croissant.yaml for further details.
            # ("structured_data_license", SCHEMA.sdLicense, None, Literal), # recommended. This would appear here is using the Croissant cardinality of MANY. See schemas/croissant.yaml for further details.
        ]
        self._add_list_triples_from_dict(dataset_dict, dataset_ref, items)

    def _agent_graph(self, dataset_ref, dataset_dict, agent_role):
        agent_dicts = []
        if agent_role == SCHEMA.creator:
            if isinstance(self._get_dataset_value(dataset_dict, "creator"), list):
                agent_dicts = self._get_dataset_value(
                    dataset_dict, "creator"
                )  # required
            if len(agent_dicts) == 0 and isinstance(
                self._get_dataset_value(dataset_dict, "organization"), dict
            ):
                agent_dict = self._get_dataset_value(dataset_dict, "organization")
                agent_dict["name"] = agent_dict["title"] # Override the existing organization["name"] field, which is the URL slug, with its title. This is in order to treat the same as the creator and publisher dictionaries when this is actually used below.

                agent_dict["id_given"] = agent_dict["id"]
                if not agent_dict.get("email") and self._get_dataset_value(
                    dataset_dict, "maintainer_email"
                ):
                    agent_dict["email"] = self._get_dataset_value(
                        dataset_dict, "maintainer_email"
                    )
                if not agent_dict.get("email") and self._get_dataset_value(
                    dataset_dict, "author_email"
                ):
                    agent_dict["email"] = self._get_dataset_value(
                        dataset_dict, "author_email"
                    )
                if not agent_dict.get("url") and config.get("ckan.site_url"):
                    agent_dict["url"] = config.get("ckan.site_url")
                agent_dicts = [agent_dict]
        elif agent_role == SCHEMA.publisher:
            if isinstance(self._get_dataset_value(dataset_dict, "publisher"), list):
                agent_dicts = self._get_dataset_value(
                    dataset_dict, "publisher"
                )  # recommended

        for agent_dict in agent_dicts:
            if agent_dict.get("type") == "organization":
                agent_type = SCHEMA.Organization
            elif agent_dict.get("type") == "person":
                agent_type = SCHEMA.Person
            else:
                agent_dict["type"] = "organization"
                agent_type = SCHEMA.Organization

            if agent_dict.get("id_given"):  # optional
                agent_ref = CleanedURIRef(agent_dict["id_given"])
            else:
                agent_ref = BNode()

            self.g.add((dataset_ref, agent_role, agent_ref))
            self.g.add((agent_ref, RDF.type, agent_type))

            items = [
                ("identifier", SCHEMA.identifier, None, Literal),
                ("name", SCHEMA.name, None, Literal),
                ("email", SCHEMA.email, None, Literal),
                ("url", SCHEMA.url, None, Literal),
            ]
            self._add_triples_from_dict(agent_dict, agent_ref, items)

    def _temporal_graph(self, dataset_ref, dataset_dict):
        start = self._get_dataset_value(dataset_dict, "temporal_start")
        end = self._get_dataset_value(dataset_dict, "temporal_end")
        if start or end:
            if start and end:
                self.g.add(
                    (
                        dataset_ref,
                        SCHEMA.temporalCoverage,
                        Literal("%s/%s" % (start, end)),
                    )
                )
            elif start:
                self._add_date_triple(dataset_ref, SCHEMA.temporalCoverage, start)
            elif end:
                self._add_date_triple(dataset_ref, SCHEMA.temporalCoverage, end)

    def _spatial_graph(self, dataset_ref, dataset_dict):
        spatial_uri = self._get_dataset_value(dataset_dict, "spatial_uri")
        spatial_text = self._get_dataset_value(dataset_dict, "spatial_text")
        spatial_geom = self._get_dataset_value(dataset_dict, "spatial")

        if spatial_uri or spatial_text or spatial_geom:
            if spatial_uri:
                spatial_ref = URIRef(spatial_uri)
            else:
                spatial_ref = BNode()

            self.g.add((dataset_ref, SCHEMA.spatialCoverage, spatial_ref))
            self.g.add((spatial_ref, RDF.type, SCHEMA.Place))

            if spatial_text:
                self.g.add((spatial_ref, SCHEMA.description, Literal(spatial_text)))

            if spatial_geom:
                geom_ref = BNode()
                self.g.add((spatial_ref, SCHEMA.geo, geom_ref))
                self.g.add((geom_ref, RDF.type, SCHEMA.GeoShape))
                # The spatial_geom typically contains GeoJSON
                self.g.add((geom_ref, SCHEMA.polygon, Literal(spatial_geom)))

    def additional_fields(self, dataset_ref, dataset_dict):
        """
        Adds any additional fields.

        For a custom schema you should extend this class and
        implement this method.
        """
        pass

    def _resources_graph(self, dataset_ref, dataset_dict):
        for resource_dict in dataset_dict.get("resources", []):
            if isinstance(resource_dict, dict):

                resource_dict["type"] = (
                    "fileObject"  # This is so for all top-level resources and so isn't asked of the user, unlike for subresources
                )

                if resource_dict.get("id_given"):  # optional
                    resource_ref = CleanedURIRef(resource_dict["id_given"])
                else:
                    resource_ref = URIRef(
                        resource_uri(resource_dict)
                    )  # This is called 'distribution' in profiles/schemaorg.py. Changed for better internal consistency.

                self.g.add((dataset_ref, SCHEMA.distribution, resource_ref))
                self.g.add(
                    (resource_ref, RDF.type, CR.FileObject)
                )  # This is SCHEMA.DataDownload in profiles/schemaorg.py. Changed for compliance with the Croissant specification.

                self._resource_graph(dataset_ref, resource_ref, resource_dict)

<<<<<<< HEAD

    def _resource_graph(self, dataset_ref, resource_ref, resource_dict):
=======
    def _resource_graph(
        self, dataset_ref, resource_ref, resource_dict, is_subresource=False
    ):

>>>>>>> 550d5350
        # Basic fields
        self._resource_basic_fields_graph(resource_ref, resource_dict, is_subresource)

        # Lists
        self._resource_list_fields_graph(resource_ref, resource_dict)

        # Format
        self._resource_format_graph(resource_ref, resource_dict)

        # URL
        self._resource_url_graph(resource_ref, resource_dict)

        # Numbers
        self._resource_numbers_graph(resource_ref, resource_dict)

        # Subresources
        self._resource_subresources_graph(dataset_ref, resource_ref, resource_dict)

<<<<<<< HEAD
        # RecordSet
        self._recordset_graph(dataset_ref, resource_ref, resource_dict)

    def _resource_basic_fields_graph(self, resource_ref, resource_dict):
=======
    def _resource_basic_fields_graph(
        self, resource_ref, resource_dict, is_subresource=False
    ):
>>>>>>> 550d5350
        if resource_dict.get("type") == "fileObject":
            if resource_dict.get("name"):
                self._add_triple_from_dict(
                    resource_dict, resource_ref, SCHEMA.name, "name", _type=Literal
                )

            if resource_dict.get("hash") and not is_subresource:
                if len(resource_dict["hash"]) == 32:
                    predicate = SCHEMA.md5
                elif len(resource_dict["hash"]) == 64:
                    predicate = SCHEMA.sha256
                else:
                    predicate = None
                if predicate:
                    self._add_triple_from_dict(
                        resource_dict, resource_ref, predicate, "hash", _type=Literal
                    )

        if resource_dict.get("description"):
            self._add_triple_from_dict(
                resource_dict,
                resource_ref,
                SCHEMA.description,
                "description",
                _type=Literal,
            )

    def _resource_list_fields_graph(self, resource_ref, resource_dict):
        if resource_dict.get("type") == "fileObject":
            items = [
                ("same_as", SCHEMA.sameAs, None, Literal),
            ]
        elif resource_dict.get("type") == "fileSet":
            items = [
                ("includes", CR.includes, None, Literal),
                ("excludes", CR.excludes, None, Literal),
            ]
        else:
            items = []
        self._add_list_triples_from_dict(resource_dict, resource_ref, items)

    def _resource_format_graph(self, resource_ref, resource_dict):
        if resource_dict.get("format"):
            self.g.add(
                (resource_ref, SCHEMA.encodingFormat, Literal(resource_dict["format"]))
            )
        elif resource_dict.get("mimetype"):
            self.g.add(
                (
                    resource_ref,
                    SCHEMA.encodingFormat,
                    Literal(resource_dict["mimetype"]),
                )
            )

    def _resource_url_graph(self, resource_ref, resource_dict):
        if (resource_dict.get("type") == "fileObject") and resource_dict.get("url"):
            self.g.add((resource_ref, SCHEMA.contentUrl, Literal(resource_dict["url"])))

    def _resource_numbers_graph(self, resource_ref, resource_dict):
        if (resource_dict.get("type") == "fileObject") and resource_dict.get("size"):
            self.g.add(
                (resource_ref, SCHEMA.contentSize, Literal(str(resource_dict["size"])))
            )  # This must be a string for the Croissant validator

    def _resource_subresources_graph(self, dataset_ref, resource_ref, resource_dict):
        for subresource_dict in resource_dict.get("subresources", []):
            if isinstance(subresource_dict, dict):

                if subresource_dict.get("type") == "fileObject":
                    subresource_type = CR.FileObject
                elif subresource_dict.get("type") == "fileSet":
                    subresource_type = CR.FileSet
                else:
                    subresource_dict["type"] = "fileObject"
                    subresource_type = CR.FileObject

                if (
                    subresource_dict.get("type") == "fileObject"
                ) and subresource_dict.get("url"):
                    subresource_dict["name"] = subresource_dict["url"].split("/")[-1]

                if subresource_dict.get("id_given"):
                    subresource_ref = CleanedURIRef(subresource_dict["id_given"])
                else:
                    subresource_ref = BNode()

                if subresource_dict.get("id_given_contained_in"):
                    self.g.add(
                        (
                            subresource_ref,
                            SCHEMA.containedIn,
                            CleanedURIRef(subresource_dict["id_given_contained_in"]),
                        )
                    )
                else:
                    self.g.add((subresource_ref, SCHEMA.containedIn, resource_ref))

                self.g.add(
                    (dataset_ref, SCHEMA.distribution, subresource_ref)
                )  # Note that this is intentionally added to the dataset_ref node, not to the resource_ref node
                self.g.add((subresource_ref, RDF.type, subresource_type))

<<<<<<< HEAD
                self._resource_graph(dataset_ref, subresource_ref, subresource_dict)

    def _recordset_graph(self, dataset_ref, resource_ref, resource_dict):

        # Skip if data not in the DataStore
        if not resource_dict.get("id") or not asbool(resource_dict.get("datastore_active")):
            return

        # Get fields info
        try:
            datastore_info = get_action("datastore_info")(
                {"ignore_auth": True},
                {"id": resource_dict["id"]}
            )
        except KeyError:
            # DataStore not enabled
            return

        if not datastore_info or not datastore_info.get("fields"):
            return

        recordset_ref = URIRef(f"{resource_dict['id']}/records")

        self.g.add((recordset_ref, RDF.type, CR.RecordSet))

        #        self.g.add((recordset_ref, RDF.type, SCHEMA.Text))

        self.g.add((recordset_ref, SCHEMA.name, Literal(recordset_ref)))

        unique_fields = []
        for field in datastore_info["fields"]:

            field_ref = URIRef(f"{resource_dict['id']}/records/{field['id']}")

            self.g.add((recordset_ref, SCHEMA.field, field_ref))
            self.g.add((field_ref, RDF.type, CR.Field))

            self.g.add((field_ref, CR.dataType, CROISSANT_FIELD_TYPES.get(field["type"])))

            source_ref = BNode()

            self.g.add((field_ref, SCHEMA.source, source_ref))
            self.g.add((source_ref, SCHEMA.fileObject, resource_ref))

            extract_ref = BNode()

            self.g.add((source_ref, SCHEMA.extract, extract_ref))
            self.g.add((extract_ref, SCHEMA.column, Literal(field['id'])))

            if field["schema"]["is_index"]:
                unique_fields.append(field_ref)

        if unique_fields:
            for unique_field_ref in unique_fields:
                self.g.add((recordset_ref, SCHEMA.key, unique_field_ref))

        self.g.add((dataset_ref, CR.recordSet, recordset_ref))
=======
                self._resource_graph(
                    dataset_ref, subresource_ref, subresource_dict, is_subresource=True
                )
>>>>>>> 550d5350
<|MERGE_RESOLUTION|>--- conflicted
+++ resolved
@@ -59,7 +59,7 @@
     "transform": "cr:transform",
 }
 
-<<<<<<< HEAD
+
 CROISSANT_FIELD_TYPES = {
     "text": SCHEMA.Text,
     "int": SCHEMA.Integer,
@@ -68,8 +68,6 @@
     "timestamp": SCHEMA.DateTime,
 }
 
-=======
->>>>>>> 550d5350
 
 class CroissantProfile(RDFProfile):
     """
@@ -366,15 +364,10 @@
 
                 self._resource_graph(dataset_ref, resource_ref, resource_dict)
 
-<<<<<<< HEAD
-
-    def _resource_graph(self, dataset_ref, resource_ref, resource_dict):
-=======
     def _resource_graph(
         self, dataset_ref, resource_ref, resource_dict, is_subresource=False
     ):
 
->>>>>>> 550d5350
         # Basic fields
         self._resource_basic_fields_graph(resource_ref, resource_dict, is_subresource)
 
@@ -393,16 +386,12 @@
         # Subresources
         self._resource_subresources_graph(dataset_ref, resource_ref, resource_dict)
 
-<<<<<<< HEAD
         # RecordSet
         self._recordset_graph(dataset_ref, resource_ref, resource_dict)
 
-    def _resource_basic_fields_graph(self, resource_ref, resource_dict):
-=======
     def _resource_basic_fields_graph(
         self, resource_ref, resource_dict, is_subresource=False
     ):
->>>>>>> 550d5350
         if resource_dict.get("type") == "fileObject":
             if resource_dict.get("name"):
                 self._add_triple_from_dict(
@@ -506,8 +495,9 @@
                 )  # Note that this is intentionally added to the dataset_ref node, not to the resource_ref node
                 self.g.add((subresource_ref, RDF.type, subresource_type))
 
-<<<<<<< HEAD
-                self._resource_graph(dataset_ref, subresource_ref, subresource_dict)
+                self._resource_graph(
+                    dataset_ref, subresource_ref, subresource_dict, is_subresource=True
+                )
 
     def _recordset_graph(self, dataset_ref, resource_ref, resource_dict):
 
@@ -563,9 +553,4 @@
             for unique_field_ref in unique_fields:
                 self.g.add((recordset_ref, SCHEMA.key, unique_field_ref))
 
-        self.g.add((dataset_ref, CR.recordSet, recordset_ref))
-=======
-                self._resource_graph(
-                    dataset_ref, subresource_ref, subresource_dict, is_subresource=True
-                )
->>>>>>> 550d5350
+        self.g.add((dataset_ref, CR.recordSet, recordset_ref))