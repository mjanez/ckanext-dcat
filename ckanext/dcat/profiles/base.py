--- conflicted
+++ resolved
@@ -426,11 +426,7 @@
         else:
             dataset_dict["extras"].append({"key": key, "value": value})
 
-<<<<<<< HEAD
-    def _agents_details(self, subject, predicate, first_only=False):
-=======
     def _agents_details(self, subject, predicate):
->>>>>>> 5c948a86
         """
         Returns a list of dicts with details about a foaf:Agent property, e.g.
         dct:publisher or dct:creator entity.
