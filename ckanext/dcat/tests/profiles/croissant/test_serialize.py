--- conflicted
+++ resolved
@@ -264,7 +264,6 @@
             sub_resource_file_set_dict["excludes"],
         )
 
-<<<<<<< HEAD
     def test_graph_from_dataset_with_recordset(self):
 
         dataset_id = str(uuid.uuid4())
@@ -337,7 +336,7 @@
             assert self._triple(
                 g, recordset_ref, SCHEMA.key, URIRef(f"{resource_id}/records/name")
             )
-=======
+
     @pytest.mark.usefixtures("with_plugins", "clean_db")
     def test_graph_from_dataset_org_fallback(self):
 
@@ -360,5 +359,4 @@
         creator = [t for t in g.triples((dataset_ref, SCHEMA.creator, None))]
         assert len(creator) == 1
         creator_ref = creator[0][2]
-        assert self._triple(g, creator_ref, SCHEMA.name, org["title"])
->>>>>>> 550d5350
+        assert self._triple(g, creator_ref, SCHEMA.name, org["title"])