--- conflicted
+++ resolved
@@ -1,4 +1,3 @@
-import json
 import pytest
 
 from rdflib.namespace import RDF
@@ -46,129 +45,9 @@
         are exposed in the DCAT RDF graph
         """
 
-<<<<<<< HEAD
-        dataset_dict = {
-            # Core fields
-            "name": "test-dataset",
-            "title": "Test DCAT dataset",
-            "notes": "Lorem ipsum",
-            "url": "http://example.org/ds1",
-            "version": "1.0b",
-            "tags": [{"name": "Tag 1"}, {"name": "Tag 2"}],
-            # Standard fields
-            "issued": "2024-05-01",
-            "modified": "2024-05-05",
-            "identifier": "xx-some-dataset-id-yy",
-            "frequency": "monthly",
-            "provenance": "Statement about provenance",
-            "dcat_type": "test-type",
-            "version_notes": "Some version notes",
-            "access_rights": "Statement about access rights",
-            # List fields (lists)
-            "alternate_identifier": ["alt-id-1", "alt-id-2"],
-            "theme": [
-                "https://example.org/uri/theme1",
-                "https://example.org/uri/theme2",
-                "https://example.org/uri/theme3",
-            ],
-            "language": ["en", "ca", "es"],
-            "documentation": ["https://example.org/some-doc.html"],
-            "conforms_to": ["Standard 1", "Standard 2"],
-            "is_referenced_by": [
-                "https://doi.org/10.1038/sdata.2018.22",
-                "test_isreferencedby",
-            ],
-            "applicable_legislation": [
-                "http://data.europa.eu/eli/reg_impl/2023/138/oj",
-                "http://data.europa.eu/eli/reg_impl/2023/138/oj_alt",
-            ],
-            # Repeating subfields
-            "contact": [
-                {"name": "Contact 1", "email": "contact1@example.org", "identifier": "123"},
-                {"name": "Contact 2", "email": "contact2@example.org", "identifier": "456"},
-            ],
-            "publisher": [
-                {
-                    "name": "Test Publisher",
-                    "email": "publisher@example.org",
-                    "url": "https://example.org",
-                    "type": "public_body",
-                },
-            ],
-            "temporal_coverage": [
-                {"start": "1905-03-01", "end": "2013-01-05"},
-                {"start": "2024-04-10", "end": "2024-05-29"},
-            ],
-            "temporal_resolution": "PT15M",
-            "spatial_coverage": [
-                {
-                    "geom": {
-                        "type": "Polygon",
-                        "coordinates": [
-                            [
-                                [11.9936, 54.0486],
-                                [11.9936, 54.2466],
-                                [12.3045, 54.2466],
-                                [12.3045, 54.0486],
-                                [11.9936, 54.0486],
-                            ]
-                        ],
-                    },
-                    "text": "Tarragona",
-                    "uri": "https://sws.geonames.org/6361390/",
-                    "bbox": {
-                        "type": "Polygon",
-                        "coordinates": [
-                            [
-                                [-2.1604, 42.7611],
-                                [-2.0938, 42.7611],
-                                [-2.0938, 42.7931],
-                                [-2.1604, 42.7931],
-                                [-2.1604, 42.7611],
-                            ]
-                        ],
-                    },
-                    "centroid": {"type": "Point", "coordinates": [1.26639, 41.12386]},
-                }
-            ],
-            "spatial_resolution_in_meters": 1.5,
-            "resources": [
-                {
-                    "name": "Resource 1",
-                    "description": "Some description",
-                    "url": "https://example.com/data.csv",
-                    "format": "CSV",
-                    "availability": "http://publications.europa.eu/resource/authority/planned-availability/EXPERIMENTAL",
-                    "compress_format": "http://www.iana.org/assignments/media-types/application/gzip",
-                    "package_format": "http://publications.europa.eu/resource/authority/file-type/TAR",
-                    "size": 12323,
-                    "hash": "4304cf2e751e6053c90b1804c89c0ebb758f395a",
-                    "hash_algorithm": "http://spdx.org/rdf/terms#checksumAlgorithm_sha1",
-                    "status": "http://purl.org/adms/status/Completed",
-                    "access_url": "https://example.com/data.csv",
-                    "download_url": "https://example.com/data.csv",
-                    "issued": "2024-05-01T01:20:33",
-                    "modified": "2024-05-05T09:33:20",
-                    "license": "http://creativecommons.org/licenses/by/3.0/",
-                    "rights": "Some stament about rights",
-                    "language": ["en", "ca", "es"],
-                    "access_services": [
-                        {
-                            "title": "Access Service 1",
-                            "endpoint_url": [
-                                "https://example.org/access_service/1",
-                                "https://example.org/access_service/2",
-                            ],
-                        }
-                    ],
-                }
-            ],
-        }
-=======
         dataset_dict = json.loads(
             self._get_file_contents("ckan/ckan_full_dataset_dcat_ap.json")
         )
->>>>>>> e7601888
 
         dataset = call_action("package_create", **dataset_dict)
 
