# -*- coding: utf-8 -*-

from builtins import str
from builtins import range
from builtins import object
from collections import defaultdict

import pytest
import responses
from mock import patch

import ckan.plugins as p
from ckantoolkit.tests import helpers

import ckanext.harvest.model as harvest_model
from ckanext.harvest import queue

from ckanext.dcat.harvesters import DCATRDFHarvester
from ckanext.dcat.interfaces import IDCATRDFHarvester
import ckanext.dcat.harvesters.rdf

responses.add_passthru('http://127.0.0.1:8983/solr')


# TODO move to ckanext-harvest
@pytest.fixture
def harvest_setup():
    harvest_model.setup()


@pytest.fixture
def clean_queues():
    queue.purge_queues()


@pytest.fixture
def reset_calls_counter():
    def wrapper(plugin_name):
        plugin = p.get_plugin(plugin_name)
        plugin.calls = defaultdict(int)
    return wrapper


class TestRDFHarvester(p.SingletonPlugin):

    p.implements(IDCATRDFHarvester)

    calls = defaultdict(int)

    def before_download(self, url, harvest_job):

        self.calls['before_download'] += 1

        if url == 'http://return.none':
            return None, []
        elif url == 'http://return.errors':
            return None, ['Error 1', 'Error 2']
        else:
            return url, []

    def update_session(self, session):
        self.calls['update_session'] += 1
        session.headers.update({'x-test': 'true'})
        return session

    def after_download(self, content, harvest_job):

        self.calls['after_download'] += 1

        if content == 'return.empty.content':
            return None, []
        elif content == 'return.errors':
            return None, ['Error 1', 'Error 2']
        else:
            return content, []

    def before_update(self, harvest_object, dataset_dict, temp_dict):
        self.calls['before_update'] += 1

    def after_update(self, harvest_object, dataset_dict, temp_dict):
        self.calls['after_update'] += 1
        return None

    def before_create(self, harvest_object, dataset_dict, temp_dict):
        self.calls['before_create'] += 1

    def after_create(self, harvest_object, dataset_dict, temp_dict):
        self.calls['after_create'] += 1
        return None

    def update_package_schema_for_create(self, package_schema):
        self.calls['update_package_schema_for_create'] += 1
        package_schema['new_key'] = 'test'
        return package_schema

    def update_package_schema_for_update(self, package_schema):
        self.calls['update_package_schema_for_update'] += 1
        package_schema['new_key'] = 'test'
        return package_schema


class TestRDFNullHarvester(TestRDFHarvester):
    p.implements(IDCATRDFHarvester)
    def before_update(self, harvest_object, dataset_dict, temp_dict):
        super(TestRDFNullHarvester, self).before_update(harvest_object, dataset_dict, temp_dict)
        dataset_dict.clear()

    def before_create(self, harvest_object, dataset_dict, temp_dict):
        super(TestRDFNullHarvester, self).before_create(harvest_object, dataset_dict, temp_dict)
        dataset_dict.clear()


class TestRDFExceptionHarvester(TestRDFHarvester):
    p.implements(IDCATRDFHarvester)

    raised_exception = False

    def before_create(self, harvest_object, dataset_dict, temp_dict):
        super(TestRDFExceptionHarvester, self).before_create(harvest_object, dataset_dict, temp_dict)
        if not self.raised_exception:
            self.raised_exception = True
            raise Exception("raising exception in before_create")


class TestDCATHarvestUnit(object):

    def test_get_guid_uri_root(self):

        dataset = {
            'name': 'test-dataset',
            'uri': 'http://dataset/uri',
        }

        guid = DCATRDFHarvester()._get_guid(dataset)

        assert guid == 'http://dataset/uri'

    def test_get_guid_identifier_root(self):

        dataset = {
            'name': 'test-dataset',
            'identifier': 'http://dataset/uri',
        }

        guid = DCATRDFHarvester()._get_guid(dataset)

        assert guid == 'http://dataset/uri'

    def test_get_guid_uri(self):

        dataset = {
            'name': 'test-dataset',
            'extras': [
                {'key': 'uri', 'value': 'http://dataset/uri'},
                {'key': 'dcat_identifier', 'value': 'dataset_dcat_id'},
            ]
        }

        guid = DCATRDFHarvester()._get_guid(dataset)

        assert guid == 'http://dataset/uri'

    def test_get_guid_identifier(self):

        dataset = {
            'name': 'test-dataset',
            'extras': [
                {'key': 'identifier', 'value': 'dataset_dcat_id'},
            ]
        }

        guid = DCATRDFHarvester()._get_guid(dataset)

        assert guid == 'dataset_dcat_id'

    def test_get_guid_dcat_identifier(self):

        dataset = {
            'name': 'test-dataset',
            'extras': [
                {'key': 'dcat_identifier', 'value': 'dataset_dcat_id'},
            ]
        }

        guid = DCATRDFHarvester()._get_guid(dataset)

        assert guid == 'dataset_dcat_id'

    def test_get_guid_uri_none(self):

        dataset = {
            'name': 'test-dataset',
            'extras': [
                {'key': 'uri', 'value': None},
                {'key': 'dcat_identifier', 'value': 'dataset_dcat_id'},
            ]
        }

        guid = DCATRDFHarvester()._get_guid(dataset)

        assert guid == 'dataset_dcat_id'

    def test_get_guid_dcat_identifier_none(self):

        dataset = {
            'name': 'test-dataset',
            'extras': [
                {'key': 'dcat_identifier', 'value': None},
            ]
        }

        guid = DCATRDFHarvester()._get_guid(dataset)

        assert guid == 'test-dataset'

    def test_get_guid_source_url_name(self):

        dataset = {
            'name': 'test-dataset',
            'extras': [
            ]
        }

        guid = DCATRDFHarvester()._get_guid(dataset, 'http://source_url')

        assert guid == 'http://source_url/test-dataset'

        guid = DCATRDFHarvester()._get_guid(dataset, 'http://source_url/')

        assert guid == 'http://source_url/test-dataset'

    def test_get_guid_name(self):

        dataset = {
            'name': 'test-dataset',
            'extras': [
            ]
        }

        guid = DCATRDFHarvester()._get_guid(dataset)

        assert guid == 'test-dataset'

    def test_get_guid_none(self):

        dataset = {
            'extras': [
            ]
        }

        guid = DCATRDFHarvester()._get_guid(dataset)

        assert guid == None


class FunctionalHarvestTest(object):

    @classmethod
    def setup_class(cls):

        cls.gather_consumer = queue.get_gather_consumer()
        cls.fetch_consumer = queue.get_fetch_consumer()

        # Minimal remote RDF file
        cls.rdf_mock_url = 'http://some.dcat.file.rdf'
        cls.rdf_content_type = 'application/rdf+xml'
        cls.rdf_content = '''<?xml version="1.0" encoding="utf-8" ?>
        <rdf:RDF
         xmlns:dct="http://purl.org/dc/terms/"
         xmlns:dcat="http://www.w3.org/ns/dcat#"
         xmlns:xsd="http://www.w3.org/2001/XMLSchema#"
         xmlns:rdf="http://www.w3.org/1999/02/22-rdf-syntax-ns#">
        <dcat:Catalog rdf:about="https://data.some.org/catalog">
          <dcat:dataset>
            <dcat:Dataset rdf:about="https://data.some.org/catalog/datasets/1">
              <dct:title>Example dataset 1</dct:title>
            </dcat:Dataset>
          </dcat:dataset>
          <dcat:dataset>
            <dcat:Dataset rdf:about="https://data.some.org/catalog/datasets/2">
              <dct:title>Example dataset 2</dct:title>
            </dcat:Dataset>
          </dcat:dataset>
        </dcat:Catalog>
        </rdf:RDF>
        '''

        # Minimal remote RDF file with pagination (1)
        cls.rdf_mock_url_pagination_1 = 'http://some.dcat.file.pagination.rdf'
        cls.rdf_content_pagination_1 = '''<?xml version="1.0" encoding="utf-8" ?>
        <rdf:RDF
         xmlns:dct="http://purl.org/dc/terms/"
         xmlns:dcat="http://www.w3.org/ns/dcat#"
         xmlns:xsd="http://www.w3.org/2001/XMLSchema#"
         xmlns:rdf="http://www.w3.org/1999/02/22-rdf-syntax-ns#"
         xmlns:hydra="http://www.w3.org/ns/hydra/core#">
        <dcat:Catalog rdf:about="https://data.some.org/catalog">
          <dcat:dataset>
            <dcat:Dataset rdf:about="https://data.some.org/catalog/datasets/1">
              <dct:title>Example dataset 1</dct:title>
            </dcat:Dataset>
          </dcat:dataset>
          <dcat:dataset>
            <dcat:Dataset rdf:about="https://data.some.org/catalog/datasets/2">
              <dct:title>Example dataset 2</dct:title>
            </dcat:Dataset>
          </dcat:dataset>
        </dcat:Catalog>
        <hydra:PagedCollection rdf:about="http://some.dcat.file.pagination.rdf/page/1">
            <hydra:totalItems rdf:datatype="http://www.w3.org/2001/XMLSchema#integer">4</hydra:totalItems>
            <hydra:lastPage>http://some.dcat.file.pagination.rdf/page/2</hydra:lastPage>
            <hydra:itemsPerPage rdf:datatype="http://www.w3.org/2001/XMLSchema#integer">2</hydra:itemsPerPage>
            <hydra:nextPage>http://some.dcat.file.pagination.rdf/page/2</hydra:nextPage>
            <hydra:firstPage>http://some.dcat.file.pagination.rdf/page/1</hydra:firstPage>
        </hydra:PagedCollection>
        </rdf:RDF>
        '''

        # Minimal remote RDF file with pagination (2)
        cls.rdf_mock_url_pagination_2 = 'http://some.dcat.file.pagination.rdf/page/2'
        cls.rdf_content_pagination_2 = '''<?xml version="1.0" encoding="utf-8" ?>
        <rdf:RDF
         xmlns:dct="http://purl.org/dc/terms/"
         xmlns:dcat="http://www.w3.org/ns/dcat#"
         xmlns:xsd="http://www.w3.org/2001/XMLSchema#"
         xmlns:rdf="http://www.w3.org/1999/02/22-rdf-syntax-ns#"
         xmlns:hydra="http://www.w3.org/ns/hydra/core#">
        <dcat:Catalog rdf:about="https://data.some.org/catalog">
          <dcat:dataset>
            <dcat:Dataset rdf:about="https://data.some.org/catalog/datasets/3">
              <dct:title>Example dataset 3</dct:title>
            </dcat:Dataset>
          </dcat:dataset>
          <dcat:dataset>
            <dcat:Dataset rdf:about="https://data.some.org/catalog/datasets/4">
              <dct:title>Example dataset 4</dct:title>
            </dcat:Dataset>
          </dcat:dataset>
        </dcat:Catalog>
        <hydra:PagedCollection rdf:about="http://some.dcat.file.pagination.rdf/page/1">
            <hydra:totalItems rdf:datatype="http://www.w3.org/2001/XMLSchema#integer">4</hydra:totalItems>
            <hydra:lastPage>http://some.dcat.file.pagination.rdf/page/2</hydra:lastPage>
            <hydra:itemsPerPage rdf:datatype="http://www.w3.org/2001/XMLSchema#integer">2</hydra:itemsPerPage>
            <hydra:previousPage>http://some.dcat.file.pagination.rdf/page/1</hydra:previousPage>
            <hydra:firstPage>http://some.dcat.file.pagination.rdf/page/1</hydra:firstPage>
        </hydra:PagedCollection>
        </rdf:RDF>
        '''

        # Minimal remote RDF file
        cls.rdf_mock_url = 'http://some.dcat.file.rdf'
        cls.rdf_content_type = 'application/rdf+xml'
        cls.rdf_content = '''<?xml version="1.0" encoding="utf-8" ?>
        <rdf:RDF
         xmlns:dct="http://purl.org/dc/terms/"
         xmlns:dcat="http://www.w3.org/ns/dcat#"
         xmlns:xsd="http://www.w3.org/2001/XMLSchema#"
         xmlns:rdf="http://www.w3.org/1999/02/22-rdf-syntax-ns#">
        <dcat:Catalog rdf:about="https://data.some.org/catalog">
          <dcat:dataset>
            <dcat:Dataset rdf:about="https://data.some.org/catalog/datasets/1">
              <dct:title>Example dataset 1</dct:title>
            </dcat:Dataset>
          </dcat:dataset>
          <dcat:dataset>
            <dcat:Dataset rdf:about="https://data.some.org/catalog/datasets/2">
              <dct:title>Example dataset 2</dct:title>
            </dcat:Dataset>
          </dcat:dataset>
        </dcat:Catalog>
        </rdf:RDF>
        '''

        cls.rdf_mock_url_duplicates = 'http://some.dcat.file.duplicates.rdf'
        cls.rdf_duplicate_titles = '''<?xml version="1.0" encoding="utf-8" ?>
        <rdf:RDF
         xmlns:dct="http://purl.org/dc/terms/"
         xmlns:dcat="http://www.w3.org/ns/dcat#"
         xmlns:xsd="http://www.w3.org/2001/XMLSchema#"
         xmlns:rdf="http://www.w3.org/1999/02/22-rdf-syntax-ns#">
        <dcat:Catalog rdf:about="https://data.some.org/catalog">
          <dcat:dataset>
            <dcat:Dataset rdf:about="https://data.some.org/catalog/datasets/1">
              <dct:title>Example dataset</dct:title>
            </dcat:Dataset>
          </dcat:dataset>
          <dcat:dataset>
            <dcat:Dataset rdf:about="https://data.some.org/catalog/datasets/2">
              <dct:title>Example dataset</dct:title>
            </dcat:Dataset>
          </dcat:dataset>
        </dcat:Catalog>
        </rdf:RDF>
        '''

        cls.rdf_remote_file_small = '''<?xml version="1.0" encoding="utf-8" ?>
        <rdf:RDF
         xmlns:dct="http://purl.org/dc/terms/"
         xmlns:dcat="http://www.w3.org/ns/dcat#"
         xmlns:xsd="http://www.w3.org/2001/XMLSchema#"
         xmlns:rdf="http://www.w3.org/1999/02/22-rdf-syntax-ns#">
        <dcat:Catalog rdf:about="https://data.some.org/catalog">
          <dcat:dataset>
            <dcat:Dataset rdf:about="https://data.some.org/catalog/datasets/1">
              <dct:title>Example dataset 1</dct:title>
            </dcat:Dataset>
          </dcat:dataset>
        </dcat:Catalog>
        </rdf:RDF>
        '''

        # RDF with minimal distribution
        cls.rdf_content_with_distribution_uri = '''<?xml version="1.0" encoding="utf-8" ?>
        <rdf:RDF
         xmlns:dct="http://purl.org/dc/terms/"
         xmlns:dcat="http://www.w3.org/ns/dcat#"
         xmlns:xsd="http://www.w3.org/2001/XMLSchema#"
         xmlns:rdf="http://www.w3.org/1999/02/22-rdf-syntax-ns#">
        <dcat:Catalog rdf:about="https://data.some.org/catalog">
          <dcat:dataset>
            <dcat:Dataset rdf:about="https://data.some.org/catalog/datasets/1">
              <dct:title>Example dataset 1</dct:title>
              <dcat:distribution>
                <dcat:Distribution rdf:about="https://data.some.org/catalog/datasets/1/resource/1">
                  <dct:title>Example resource 1</dct:title>
                  <dcat:accessURL>http://data.some.org/download.zip</dcat:accessURL>
                </dcat:Distribution>
              </dcat:distribution>
            </dcat:Dataset>
          </dcat:dataset>
        </dcat:Catalog>
        </rdf:RDF>
        '''
        cls.rdf_content_with_distribution = '''<?xml version="1.0" encoding="utf-8" ?>
        <rdf:RDF
         xmlns:dct="http://purl.org/dc/terms/"
         xmlns:dcat="http://www.w3.org/ns/dcat#"
         xmlns:xsd="http://www.w3.org/2001/XMLSchema#"
         xmlns:rdf="http://www.w3.org/1999/02/22-rdf-syntax-ns#">
        <dcat:Catalog rdf:about="https://data.some.org/catalog">
          <dcat:dataset>
            <dcat:Dataset rdf:about="https://data.some.org/catalog/datasets/1">
              <dct:title>Example dataset 1</dct:title>
              <dcat:distribution>
                <dcat:Distribution>
                  <dct:title>Example resource 1</dct:title>
                  <dcat:accessURL>http://data.some.org/download.zip</dcat:accessURL>
                </dcat:Distribution>
              </dcat:distribution>
            </dcat:Dataset>
          </dcat:dataset>
        </dcat:Catalog>
        </rdf:RDF>
        '''

        cls.rdf_remote_file_invalid = '''<?xml version="1.0" encoding="utf-8" ?>
        <rdf:RDF
         xmlns:dcat="http://www.w3.org/ns/dcat#"
         xmlns:rdf="http://www.w3.org/1999/02/22-rdf-syntax-ns#">
        <dcat:Catalog
        </rdf:RDF>
        '''

        #Minimal remote turtle file
        cls.ttl_mock_url = 'http://some.dcat.file.ttl'
        cls.ttl_content_type = 'text/turtle'
        cls.ttl_content = '''@prefix dcat: <http://www.w3.org/ns/dcat#> .
        @prefix dc: <http://purl.org/dc/terms/> .
        <https://data.some.org/catalog>
          a dcat:Catalog ;
          dcat:dataset <https://data.some.org/catalog/datasets/1>, <https://data.some.org/catalog/datasets/2> .
        <https://data.some.org/catalog/datasets/1>
          a dcat:Dataset ;
          dc:title "Example dataset 1" .
        <https://data.some.org/catalog/datasets/2>
          a dcat:Dataset ;
          dc:title "Example dataset 2" .
          '''
        cls.ttl_remote_file_small = '''@prefix dcat: <http://www.w3.org/ns/dcat#> .
        @prefix dc: <http://purl.org/dc/terms/> .
        <https://data.some.org/catalog>
          a dcat:Catalog ;
          dcat:dataset <https://data.some.org/catalog/datasets/1>, <https://data.some.org/catalog/datasets/2> .
        <https://data.some.org/catalog/datasets/1>
          a dcat:Dataset ;
          dc:title "Example dataset 1" .
          '''
        cls.ttl_unicode_in_keywords = u'''@prefix dcat: <http://www.w3.org/ns/dcat#> .
        @prefix dc: <http://purl.org/dc/terms/> .
        <https://data.some.org/catalog>
          a dcat:Catalog ;
          dcat:dataset <https://data.some.org/catalog/datasets/1> .
        <https://data.some.org/catalog/datasets/1>
          a dcat:Dataset ;
          dc:title "Example dataset 1" ;
          dcat:keyword "förskola", "Garduña" .
        <https://data.some.org/catalog/datasets/2>
          a dcat:Dataset ;
          dc:title "Example dataset 2" ;
          dcat:keyword "San Sebastián", "Ελλάδα" .
          '''
        cls.ttl_commas_in_keywords = u'''@prefix dcat: <http://www.w3.org/ns/dcat#> .
        @prefix dc: <http://purl.org/dc/terms/> .
        <https://data.some.org/catalog>
          a dcat:Catalog ;
          dcat:dataset <https://data.some.org/catalog/datasets/1> .
        <https://data.some.org/catalog/datasets/1>
          a dcat:Dataset ;
          dc:title "Example dataset 1" ;
          dcat:keyword "Utbildning, kontaktuppgifter" .
        <https://data.some.org/catalog/datasets/2>
          a dcat:Dataset ;
          dc:title "Example dataset 2" ;
          dcat:keyword "Trees, forest, shrub" .
          '''
        cls.ttl_remote_file_invalid = '''@prefix dcat: <http://www.w3.org/ns/dcat#> .
        @prefix dc: <http://purl.org/dc/terms/> .
        <https://data.some.org/catalog>
          a dcat:Catalog ;
        <https://data.some.org/catalog/datasets/1>
          a dcat:Dataset ;
          dc:title "Example dataset 1" .
          '''


    def _create_harvest_source(self, mock_url, **kwargs):

        source_dict = {
            'title': 'Test RDF DCAT Source',
            'name': 'test-rdf-dcat-source',
            'url': mock_url,
            'source_type': 'dcat_rdf',
        }

        source_dict.update(**kwargs)

        harvest_source = helpers.call_action('harvest_source_create',
                                       {}, **source_dict)

        return harvest_source

    def _create_harvest_job(self, harvest_source_id):

        harvest_job = helpers.call_action('harvest_job_create',
                                    {}, source_id=harvest_source_id)

        return harvest_job

    def _run_jobs(self, harvest_source_id=None):
        try:
            helpers.call_action('harvest_jobs_run',
                          {}, source_id=harvest_source_id)
        except Exception as e:
            if (str(e) == 'There are no new harvesting jobs'):
                pass

    def _gather_queue(self, num_jobs=1):

        for job in range(num_jobs):
            # Pop one item off the queue (the job id) and run the callback
            reply = self.gather_consumer.basic_get(
                queue='ckan.harvest.gather.test')

            # Make sure something was sent to the gather queue
            assert reply[2], 'Empty gather queue'

            # Send the item to the gather callback, which will call the
            # harvester gather_stage
            queue.gather_callback(self.gather_consumer, *reply)

    def _fetch_queue(self, num_objects=1):

        for _object in range(num_objects):
            # Pop item from the fetch queues (object ids) and run the callback,
            # one for each object created
            reply = self.fetch_consumer.basic_get(
                queue='ckan.harvest.fetch.test')

            # Make sure something was sent to the fetch queue
            assert reply[2], 'Empty fetch queue, the gather stage failed'

            # Send the item to the fetch callback, which will call the
            # harvester fetch_stage and import_stage
            queue.fetch_callback(self.fetch_consumer, *reply)

    def _run_full_job(self, harvest_source_id, num_jobs=1, num_objects=1):

        # Create new job for the source
        self._create_harvest_job(harvest_source_id)

        # Run the job
        self._run_jobs(harvest_source_id)

        # Handle the gather queue
        self._gather_queue(num_jobs)

        # Handle the fetch queue
        self._fetch_queue(num_objects)


@pytest.mark.usefixtures('with_plugins', 'clean_db', 'clean_index', 'harvest_setup', 'clean_queues')
@pytest.mark.ckan_config('ckan.plugins', 'dcat harvest dcat_rdf_harvester')
class TestDCATHarvestFunctional(FunctionalHarvestTest):

    def test_harvest_create_rdf(self):

        self._test_harvest_create(self.rdf_mock_url,
                                  self.rdf_content,
                                  self.rdf_content_type)

    def test_harvest_create_ttl(self):

        self._test_harvest_create(self.ttl_mock_url,
                                  self.ttl_content,
                                  self.ttl_content_type)

    def test_harvest_create_with_config_content_Type(self):

        self._test_harvest_create(self.ttl_mock_url,
                                  self.ttl_content,
                                  'text/plain',
                                  config='{"rdf_format":"text/turtle"}')

    def test_harvest_create_unicode_keywords(self):

        self._test_harvest_create(self.ttl_mock_url,
                                  self.ttl_unicode_in_keywords,
                                  self.ttl_content_type)

    def test_harvest_create_commas_keywords(self):

        self._test_harvest_create(self.ttl_mock_url,
                                  self.ttl_commas_in_keywords,
                                  self.ttl_content_type)

    @responses.activate
    def _test_harvest_create(self, url, content, content_type, **kwargs):

        # Mock the GET request to get the file
        responses.add(responses.GET, url,
                               body=content, content_type=content_type)

        # The harvester will try to do a HEAD request first so we need to mock
        # this as well
        responses.add(responses.HEAD, url,
                               status=405, content_type=content_type)

        harvest_source = self._create_harvest_source(url, **kwargs)

        self._run_full_job(harvest_source['id'], num_objects=2)

        # Check that two datasets were created
        fq = "+type:dataset harvest_source_id:{0}".format(harvest_source['id'])
        results = helpers.call_action('package_search', {}, fq=fq)

        assert results['count'] == 2
        for result in results['results']:
            assert result['title'] in ('Example dataset 1',
                                       'Example dataset 2')

    @responses.activate
    def test_harvest_create_rdf_pagination(self):

        # Mock the GET requests needed to get the file
        responses.add(responses.GET, self.rdf_mock_url_pagination_1,
                               body=self.rdf_content_pagination_1,
                               content_type=self.rdf_content_type)

        responses.add(responses.GET, self.rdf_mock_url_pagination_2,
                               body=self.rdf_content_pagination_2,
                               content_type=self.rdf_content_type)

        # The harvester will try to do a HEAD request first so we need to mock
        # them as well
        responses.add(responses.HEAD, self.rdf_mock_url_pagination_1,
                               status=405,
                               content_type=self.rdf_content_type)

        responses.add(responses.HEAD, self.rdf_mock_url_pagination_2,
                               status=405,
                               content_type=self.rdf_content_type)

        harvest_source = self._create_harvest_source(
            self.rdf_mock_url_pagination_1)

        self._run_full_job(harvest_source['id'], num_objects=4)

        # Check that four datasets were created
        fq = "+type:dataset harvest_source_id:{0}".format(harvest_source['id'])
        results = helpers.call_action('package_search', {}, fq=fq)

        assert results['count'] == 4
        assert (sorted([d['title'] for d in results['results']]) ==
            ['Example dataset 1', 'Example dataset 2',
             'Example dataset 3', 'Example dataset 4'])

    @responses.activate
    def test_harvest_create_rdf_pagination_same_content(self):

        # Mock the GET requests needed to get the file. Two different URLs but
        # same content to mock a misconfigured server
        responses.add(responses.GET, self.rdf_mock_url_pagination_1,
                               body=self.rdf_content_pagination_1,
                               content_type=self.rdf_content_type)

        responses.add(responses.GET, self.rdf_mock_url_pagination_2,
                               body=self.rdf_content_pagination_1,
                               content_type=self.rdf_content_type)

        # The harvester will try to do a HEAD request first so we need to mock
        # them as well
        responses.add(responses.HEAD, self.rdf_mock_url_pagination_1,
                               status=405,
                               content_type=self.rdf_content_type)

        responses.add(responses.HEAD, self.rdf_mock_url_pagination_2,
                               status=405,
                               content_type=self.rdf_content_type)

        harvest_source = self._create_harvest_source(
            self.rdf_mock_url_pagination_1)

        self._run_full_job(harvest_source['id'], num_objects=2)

        # Check that two datasets were created
        fq = "+type:dataset harvest_source_id:{0}".format(harvest_source['id'])
        results = helpers.call_action('package_search', {}, fq=fq)

        assert results['count'] == 2
        assert (sorted([d['title'] for d in results['results']]) ==
            ['Example dataset 1', 'Example dataset 2'])

    def test_harvest_update_rdf(self):

        self._test_harvest_update(self.rdf_mock_url,
                                  self.rdf_content,
                                  self.rdf_content_type)

    def test_harvest_update_ttl(self):

        self._test_harvest_update(self.ttl_mock_url,
                                  self.ttl_content,
                                  self.ttl_content_type)

    def test_harvest_update_unicode_keywords(self):

        self._test_harvest_create(self.ttl_mock_url,
                                  self.ttl_unicode_in_keywords,
                                  self.ttl_content_type)

    def test_harvest_update_commas_keywords(self):

        self._test_harvest_update(self.ttl_mock_url,
                                  self.ttl_commas_in_keywords,
                                  self.ttl_content_type)

    @responses.activate
    def _test_harvest_update(self, url, content, content_type):
        # Mock the GET request to get the file
        responses.add(responses.GET, url,
                               body=content, content_type=content_type)

        # Mock an update in the remote file
        new_file = content.replace('Example dataset 1',
                                   'Example dataset 1 (updated)')

        responses.add(responses.GET, url,
                               body=new_file, content_type=content_type)

        # The harvester will try to do a HEAD request first so we need to mock
        # this as well
        responses.add(responses.HEAD, url,
                               status=405, content_type=content_type)

        harvest_source = self._create_harvest_source(url)

        # First run, will create two datasets as previously tested
        self._run_full_job(harvest_source['id'], num_objects=2)

        # Run the jobs to mark the previous one as Finished
        self._run_jobs()

        # Run a second job
        self._run_full_job(harvest_source['id'], num_objects=2)

        # Check that we still have two datasets
        fq = "+type:dataset harvest_source_id:{0}".format(harvest_source['id'])
        results = helpers.call_action('package_search', {}, fq=fq)

        assert results['count'] == 2

        # Check that the dataset was updated
        for result in results['results']:
            assert result['title'] in ('Example dataset 1 (updated)',
                                       'Example dataset 2')

    def test_harvest_update_existing_resources(self):

        existing, new = self._test_harvest_update_resources(self.rdf_mock_url,
                                  self.rdf_content_with_distribution_uri,
                                  self.rdf_content_type)
        assert new['uri'] == 'https://data.some.org/catalog/datasets/1/resource/1'
        assert new['uri'] == existing['uri']
        assert new['id'] == existing['id']

    def test_harvest_update_new_resources(self):

        existing, new = self._test_harvest_update_resources(self.rdf_mock_url,
                                  self.rdf_content_with_distribution,
                                  self.rdf_content_type)
        assert existing['uri'] == ''
        assert new['uri'] == ''
        assert new['id'] != existing['id']

    @responses.activate
    def _test_harvest_update_resources(self, url, content, content_type):
        # Mock the GET request to get the file
        responses.add(responses.GET, url,
                               body=content, content_type=content_type)

        # Mock an update in the remote file
        new_file = content.replace('Example resource 1',
                                   'Example resource 1 (updated)')
        responses.add(responses.GET, url,
                               body=new_file, content_type=content_type)

        # The harvester will try to do a HEAD request first so we need to mock
        # this as well
        responses.add(responses.HEAD, url,
                               status=405, content_type=content_type)

        harvest_source = self._create_harvest_source(url)

        # First run, create the dataset with the resource
        self._run_full_job(harvest_source['id'], num_objects=1)

        # Run the jobs to mark the previous one as Finished
        self._run_jobs()

        # get the created dataset
        fq = "+type:dataset harvest_source_id:{0}".format(harvest_source['id'])
        results = helpers.call_action('package_search', {}, fq=fq)
        assert results['count'] == 1

        existing_dataset = results['results'][0]
        existing_resource = existing_dataset.get('resources')[0]

        # Run a second job
        self._run_full_job(harvest_source['id'])

        # get the updated dataset
        new_results = helpers.call_action('package_search', {}, fq=fq)
        assert new_results['count'] == 1

        new_dataset = new_results['results'][0]
        new_resource = new_dataset.get('resources')[0]

        assert existing_resource['name'] == 'Example resource 1'
        assert len(new_dataset.get('resources')) == 1
        assert new_resource['name'] == 'Example resource 1 (updated)'
        return (existing_resource, new_resource)

    def test_harvest_delete_rdf(self):

        self._test_harvest_delete(self.rdf_mock_url,
                                  self.rdf_content,
                                  self.rdf_remote_file_small,
                                  self.rdf_content_type)

    def test_harvest_delete_ttl(self):

        self._test_harvest_delete(self.ttl_mock_url,
                                  self.ttl_content,
                                  self.ttl_remote_file_small,
                                  self.ttl_content_type)

    @responses.activate
    def _test_harvest_delete(self, url, content, content_small, content_type):

        # Mock the GET request to get the file
        responses.add(responses.GET, url,
                               body=content, content_type=content_type)
        # Mock a deletion in the remote file
        responses.add(responses.GET, url,
                               body=content_small, content_type=content_type)

        # The harvester will try to do a HEAD request first so we need to mock
        # this as well
        responses.add(responses.HEAD, url,
                               status=405, content_type=content_type)

        harvest_source = self._create_harvest_source(url)

        # First run, will create two datasets as previously tested
        self._run_full_job(harvest_source['id'], num_objects=2)

        # Run the jobs to mark the previous one as Finished
        self._run_jobs()

        # Run a second job
        self._run_full_job(harvest_source['id'], num_objects=2)

        # Check that we only have one dataset
        fq = "+type:dataset harvest_source_id:{0}".format(harvest_source['id'])
        results = helpers.call_action('package_search', {}, fq=fq)

        assert results['count'] == 1

        assert results['results'][0]['title'] == 'Example dataset 1'

    def test_harvest_bad_format_rdf(self):

        self._test_harvest_bad_format(self.rdf_mock_url,
                                      self.rdf_remote_file_invalid,
                                      self.rdf_content_type)

    def test_harvest_bad_format_ttl(self):

        self._test_harvest_bad_format(self.ttl_mock_url,
                                      self.ttl_remote_file_invalid,
                                      self.ttl_content_type)

    @responses.activate
    def _test_harvest_bad_format(self, url, bad_content, content_type):

        # Mock the GET request to get the file
        responses.add(responses.GET, url,
                               body=bad_content, content_type=content_type)

        # The harvester will try to do a HEAD request first so we need to mock
        # this as well
        responses.add(responses.HEAD, url,
                               status=405, content_type=content_type)

        harvest_source = self._create_harvest_source(url)
        self._create_harvest_job(harvest_source['id'])
        self._run_jobs(harvest_source['id'])
        self._gather_queue(1)

        # Run the jobs to mark the previous one as Finished
        self._run_jobs()

        # Get the harvest source with the udpated status
        harvest_source = helpers.call_action('harvest_source_show',
                                       id=harvest_source['id'])

        last_job_status = harvest_source['status']['last_job']

        assert last_job_status['status'] == 'Finished'
        assert ('Error parsing the RDF file'
                in last_job_status['gather_error_summary'][0][0])

    @responses.activate
    @patch.object(ckanext.dcat.harvesters.rdf.RDFParser, 'datasets')
    def test_harvest_exception_in_profile(self, mock_datasets):
        mock_datasets.side_effect = Exception

        # Mock the GET request to get the file
        responses.add(responses.GET, self.rdf_mock_url,
                               body=self.rdf_content, content_type=self.rdf_content_type)

        # The harvester will try to do a HEAD request first so we need to mock
        # this as well
        responses.add(responses.HEAD, self.rdf_mock_url,
                               status=405, content_type=self.rdf_content_type)

        harvest_source = self._create_harvest_source(self.rdf_mock_url)
        self._create_harvest_job(harvest_source['id'])
        self._run_jobs(harvest_source['id'])
        self._gather_queue(1)

        # Run the jobs to mark the previous one as Finished
        self._run_jobs()

        # Get the harvest source with the udpated status
        harvest_source = helpers.call_action('harvest_source_show',
                                       id=harvest_source['id'])

        last_job_status = harvest_source['status']['last_job']

        assert last_job_status['status'] == 'Finished'
        assert ('Error when processsing dataset'
                in last_job_status['gather_error_summary'][0][0])

    @responses.activate
    def test_harvest_create_duplicate_titles(self):

        # Mock the GET request to get the file
        responses.add(responses.GET, self.rdf_mock_url_duplicates,
                               body=self.rdf_duplicate_titles,
                               content_type=self.rdf_content_type)

        # The harvester will try to do a HEAD request first so we need to mock
        # this as well
        responses.add(responses.HEAD, self.rdf_mock_url_duplicates,
                               status=405,
                               content_type=self.rdf_content_type)

        harvest_source = self._create_harvest_source(self.rdf_mock_url_duplicates)

        self._run_full_job(harvest_source['id'], num_objects=2)

        # Check that two datasets were created
        fq = "+type:dataset harvest_source_id:{0}".format(harvest_source['id'])
        results = helpers.call_action('package_search', {}, fq=fq)

        assert results['count'] == 2
        for result in results['results']:
            assert result['name'] in ('example-dataset',
                                      'example-dataset-1')


@pytest.mark.usefixtures(
    'with_plugins',
    'clean_db',
    'clean_index',
    'harvest_setup',
    'clean_queues',
)
@pytest.mark.ckan_config('ckan.plugins', 'dcat harvest dcat_rdf_harvester test_rdf_harvester')
class TestDCATHarvestFunctionalExtensionPoints(FunctionalHarvestTest):

    def test_harvest_before_download_extension_point_gets_called(self, reset_calls_counter):
        reset_calls_counter('test_rdf_harvester')
        plugin = p.get_plugin('test_rdf_harvester')

        harvest_source = self._create_harvest_source(self.rdf_mock_url)
        self._create_harvest_job(harvest_source['id'])
        self._run_jobs(harvest_source['id'])
        self._gather_queue(1)

        assert plugin.calls['before_download'] == 1

    @responses.activate
    def test_harvest_before_download_null_url_stops_gather_stage(self, reset_calls_counter):

        reset_calls_counter('test_rdf_harvester')
        plugin = p.get_plugin('test_rdf_harvester')

        source_url = 'http://return.none'

        # Mock the GET request to get the file
        responses.add(responses.GET, source_url,
                               body=self.rdf_content,
                               content_type=self.rdf_content_type)

        # The harvester will try to do a HEAD request first so we need to mock
        # this as well
        responses.add(responses.HEAD, source_url,
                               status=405,
                               content_type=self.rdf_content_type)

        harvest_source = self._create_harvest_source(source_url)
        self._create_harvest_job(harvest_source['id'])
        self._run_jobs(harvest_source['id'])
        self._gather_queue(1)

        assert plugin.calls['before_download'] == 1

        # Run the jobs to mark the previous one as Finished
        self._run_jobs()

        # Check that the file was not requested
        assert len(responses.calls) == 0

        # Get the harvest source with the udpated status
        harvest_source = helpers.call_action('harvest_source_show',
                                       id=harvest_source['id'])

        last_job_status = harvest_source['status']['last_job']

        assert last_job_status['status'] == 'Finished'

        assert last_job_status['stats']['added'] == 0

    @responses.activate
    def test_harvest_before_download_errors_get_stored(self, reset_calls_counter):

        reset_calls_counter('test_rdf_harvester')
        plugin = p.get_plugin('test_rdf_harvester')

        source_url = 'http://return.errors'

        # Mock the GET request to get the file
        responses.add(responses.GET, source_url,
                               body=self.rdf_content,
                               content_type=self.rdf_content_type)

        # The harvester will try to do a HEAD request first so we need to mock
        # this as well
        responses.add(responses.HEAD, source_url,
                               status=405,
                               content_type=self.rdf_content_type)

        harvest_source = self._create_harvest_source(source_url)
        self._create_harvest_job(harvest_source['id'])
        self._run_jobs(harvest_source['id'])
        self._gather_queue(1)

        assert plugin.calls['before_download'] == 1

        # Run the jobs to mark the previous one as Finished
        self._run_jobs()

        # Check that the file was not requested
        assert len(responses.calls) == 0

        # Get the harvest source with the udpated status
        harvest_source = helpers.call_action('harvest_source_show',
                                       id=harvest_source['id'])

        last_job_status = harvest_source['status']['last_job']

        assert 'Error 1' == last_job_status['gather_error_summary'][0][0]
        assert 'Error 2' == last_job_status['gather_error_summary'][1][0]

    def test_harvest_update_session_extension_point_gets_called(self, reset_calls_counter):

        reset_calls_counter('test_rdf_harvester')
        plugin = p.get_plugin('test_rdf_harvester')


        harvest_source = self._create_harvest_source(self.rdf_mock_url)
        self._create_harvest_job(harvest_source['id'])
        self._run_jobs(harvest_source['id'])
        self._gather_queue(1)

        assert plugin.calls['update_session'] == 1

    @responses.activate
    def test_harvest_update_session_add_header(self, reset_calls_counter):

        reset_calls_counter('test_rdf_harvester')
        plugin = p.get_plugin('test_rdf_harvester')

        responses.add(responses.GET, self.rdf_mock_url)
        responses.add(responses.HEAD, self.rdf_mock_url)

        harvest_source = self._create_harvest_source(self.rdf_mock_url)
        self._create_harvest_job(harvest_source['id'])
        self._run_jobs(harvest_source['id'])
        self._gather_queue(1)

        assert plugin.calls['update_session'] == 1

        # Run the jobs to mark the previous one as Finished
        self._run_jobs()

        # Check that the header was actually set
        assert ('true'
                in responses.calls[-1].request.headers['x-test'])

    @responses.activate
    def test_harvest_after_download_extension_point_gets_called(self, reset_calls_counter):

        reset_calls_counter('test_rdf_harvester')
        plugin = p.get_plugin('test_rdf_harvester')

        # Mock the GET request to get the file
        responses.add(responses.GET, self.rdf_mock_url)

        # The harvester will try to do a HEAD request first so we need to mock
        # this as well
        responses.add(responses.HEAD, self.rdf_mock_url,
                               status=405)

        harvest_source = self._create_harvest_source(self.rdf_mock_url)
        self._create_harvest_job(harvest_source['id'])
        self._run_jobs(harvest_source['id'])
        self._gather_queue(1)

        assert plugin.calls['after_download'] == 1

    @responses.activate
    def test_harvest_after_download_empty_content_stops_gather_stage(self, reset_calls_counter):

        reset_calls_counter('test_rdf_harvester')
        plugin = p.get_plugin('test_rdf_harvester')

        source_url = 'http://return.empty.content'

        # Mock the GET request to get the file
        responses.add(responses.GET, source_url,
                               body='return.empty.content',
                               content_type=self.rdf_content_type)

        # The harvester will try to do a HEAD request first so we need to mock
        # this as well
        responses.add(responses.HEAD, source_url,
                               status=405,
                               content_type=self.rdf_content_type)

        harvest_source = self._create_harvest_source(source_url)
        self._create_harvest_job(harvest_source['id'])
        self._run_jobs(harvest_source['id'])
        self._gather_queue(1)

        assert plugin.calls['after_download'] == 1

        # Run the jobs to mark the previous one as Finished
        self._run_jobs()

        # Check that the file was requested
        assert ('return.empty.content'
                in responses.calls[-1].request.url)

        # Get the harvest source with the udpated status
        harvest_source = helpers.call_action('harvest_source_show',
                                       id=harvest_source['id'])

        last_job_status = harvest_source['status']['last_job']

        assert last_job_status['status'] == 'Finished'

        assert last_job_status['stats']['added'] == 0

    @responses.activate
    def test_harvest_after_download_errors_get_stored(self, reset_calls_counter):

        reset_calls_counter('test_rdf_harvester')
        plugin = p.get_plugin('test_rdf_harvester')

        source_url = 'http://return.content.errors'

        # Mock the GET request to get the file
        responses.add(responses.GET, source_url,
                               body='return.errors',
                               content_type=self.rdf_content_type)

        # The harvester will try to do a HEAD request first so we need to mock
        # this as well
        responses.add(responses.HEAD, source_url,
                               status=405,
                               content_type=self.rdf_content_type)

        harvest_source = self._create_harvest_source(source_url)
        self._create_harvest_job(harvest_source['id'])
        self._run_jobs(harvest_source['id'])
        self._gather_queue(1)

        assert plugin.calls['after_download'] == 1

        # Run the jobs to mark the previous one as Finished
        self._run_jobs()

        # Check that the file was requested
        assert ('return.content.errors'
                in responses.calls[-1].request.url)

        # Get the harvest source with the udpated status
        harvest_source = helpers.call_action('harvest_source_show',
                                       id=harvest_source['id'])

        last_job_status = harvest_source['status']['last_job']

        assert 'Error 1' == last_job_status['gather_error_summary'][0][0]
        assert 'Error 2' == last_job_status['gather_error_summary'][1][0]

    @responses.activate
    def test_harvest_import_extensions_point_gets_called(self, reset_calls_counter):

        reset_calls_counter('test_rdf_harvester')
        plugin = p.get_plugin('test_rdf_harvester')

        url = self.rdf_mock_url
        content =  self.rdf_content
        content_type = self.rdf_content_type

        # Mock the GET request to get the file
        responses.add(responses.GET, url,
                               body=content, content_type=content_type)

        # The harvester will try to do a HEAD request first so we need to mock
        # this as well
        responses.add(responses.HEAD, url,
                               status=405, content_type=content_type)

        harvest_source = self._create_harvest_source(url)

        # First run, will create two datasets as previously tested
        self._run_full_job(harvest_source['id'], num_objects=2)

        # Run the jobs to mark the previous one as Finished
        self._run_jobs()

        # Get the harvest source with the udpated status
        harvest_source = helpers.call_action('harvest_source_show',
                                       id=harvest_source['id'])
        last_job_status = harvest_source['status']['last_job']
        assert last_job_status['status'] == 'Finished'

<<<<<<< HEAD
        assert plugin.calls['before_create'] == 2
        assert plugin.calls['after_create'] == 2
        assert plugin.calls['before_update'] == 0
        assert plugin.calls['after_update'] == 0
=======
        eq_(plugin.calls['update_package_schema_for_create'], 2)
        eq_(plugin.calls['before_create'], 2)
        eq_(plugin.calls['after_create'], 2)
        eq_(plugin.calls['update_package_schema_for_update'], 0)
        eq_(plugin.calls['before_update'], 0)
        eq_(plugin.calls['after_update'], 0)
>>>>>>> e9d397a5

        # Mock an update in the remote file
        new_file = content.replace('Example dataset 1',
                                   'Example dataset 1 (updated)')
        responses.add(responses.GET, url,
                               body=new_file, content_type=content_type)

        # Run a second job
        self._run_full_job(harvest_source['id'], num_objects=2)

<<<<<<< HEAD
        assert plugin.calls['before_create'] == 2
        assert plugin.calls['after_create'] == 2
        assert plugin.calls['before_update'] == 2
        assert plugin.calls['after_update'] == 2
=======
        eq_(plugin.calls['update_package_schema_for_create'], 2)
        eq_(plugin.calls['before_create'], 2)
        eq_(plugin.calls['after_create'], 2)
        eq_(plugin.calls['update_package_schema_for_update'], 2)
        eq_(plugin.calls['before_update'], 2)
        eq_(plugin.calls['after_update'], 2)
>>>>>>> e9d397a5


@pytest.mark.usefixtures(
    'with_plugins',
    'clean_db',
    'clean_index',
    'harvest_setup',
    'clean_queues',
)
@pytest.mark.ckan_config('ckan.plugins', 'dcat harvest dcat_rdf_harvester test_rdf_null_harvester')
class TestDCATHarvestFunctionalSetNull(FunctionalHarvestTest):

    @responses.activate
    def test_harvest_with_before_create_null(self, reset_calls_counter):

        reset_calls_counter('test_rdf_null_harvester')
        plugin = p.get_plugin('test_rdf_null_harvester')

        url = self.rdf_mock_url
        content =  self.rdf_content
        content_type = self.rdf_content_type

        # Mock the GET request to get the file
        responses.add(responses.GET, url,
                               body=content, content_type=content_type)

        # The harvester will try to do a HEAD request first so we need to mock
        # this as well
        responses.add(responses.HEAD, url,
                               status=405, content_type=content_type)

        harvest_source = self._create_harvest_source(url)

        self._run_full_job(harvest_source['id'], num_objects=2)

        # Run the jobs to mark the previous one as Finished
        self._run_jobs()

        # Get the harvest source with the updated status
        harvest_source = helpers.call_action('harvest_source_show',
                                       id=harvest_source['id'])
        last_job_status = harvest_source['status']['last_job']
        assert last_job_status['status'] == 'Finished'

        assert (last_job_status['stats'] ==
            {
                'deleted': 0,
                'added': 0,
                'updated': 0,
                'not modified': 2,
                'errored': 0
            }
        )

<<<<<<< HEAD
        assert plugin.calls['before_create'] == 2
        assert plugin.calls['after_create'] == 0
        assert plugin.calls['before_update'] == 0
        assert plugin.calls['after_update'] == 0
=======
        eq_(plugin.calls['update_package_schema_for_create'], 2)
        eq_(plugin.calls['before_create'], 2)
        eq_(plugin.calls['after_create'], 0)
        eq_(plugin.calls['update_package_schema_for_update'], 0)
        eq_(plugin.calls['before_update'], 0)
        eq_(plugin.calls['after_update'], 0)
>>>>>>> e9d397a5


@pytest.mark.usefixtures(
    'with_plugins',
    'clean_db',
    'clean_index',
    'harvest_setup',
    'clean_queues',
)
@pytest.mark.ckan_config('ckan.plugins', 'dcat harvest dcat_rdf_harvester test_rdf_exception_harvester')
class TestDCATHarvestFunctionalRaiseExcpetion(FunctionalHarvestTest):

    @responses.activate
    def test_harvest_with_before_create_raising_exception(self, reset_calls_counter):
        reset_calls_counter('test_rdf_exception_harvester')
        plugin = p.get_plugin('test_rdf_exception_harvester')

        url = self.rdf_mock_url
        content =  self.rdf_content
        content_type = self.rdf_content_type

        # Mock the GET request to get the file
        responses.add(responses.GET, url,
                               body=content, content_type=content_type)

        # The harvester will try to do a HEAD request first so we need to mock
        # this as well
        responses.add(responses.HEAD, url,
                               status=405, content_type=content_type)

        harvest_source = self._create_harvest_source(url)

        self._run_full_job(harvest_source['id'], num_objects=2)

        # Run the jobs to mark the previous one as Finished
        self._run_jobs()

        # Get the harvest source with the updated status
        harvest_source = helpers.call_action('harvest_source_show',
                                       id=harvest_source['id'])
        last_job_status = harvest_source['status']['last_job']
        assert last_job_status['status'] == 'Finished'

        assert ('Error importing dataset'
                in last_job_status['object_error_summary'][0][0])

        assert (
            last_job_status['stats'] ==
            {
                'deleted': 0,
                'added': 1,
                'updated': 0,
                'not modified': 0,
                'errored': 1
            }
        )

<<<<<<< HEAD
        assert plugin.calls['before_create'] == 2
        assert plugin.calls['after_create'] == 1
        assert plugin.calls['before_update'] == 0
        assert plugin.calls['after_update'] == 0
=======
        eq_(plugin.calls['update_package_schema_for_create'], 2)
        eq_(plugin.calls['before_create'], 2)
        eq_(plugin.calls['after_create'], 1)
        eq_(plugin.calls['update_package_schema_for_update'], 0)
        eq_(plugin.calls['before_update'], 0)
        eq_(plugin.calls['after_update'], 0)
>>>>>>> e9d397a5


class TestDCATRDFHarvester(object):

    def test_validates_correct_config(self):
        harvester = DCATRDFHarvester()

        for config in ['{}', '{"rdf_format":"text/turtle"}']:
            assert config == harvester.validate_config(config)

    def test_does_not_validate_incorrect_config(self):
        harvester = DCATRDFHarvester()

        for config in ['invalid', '{invalid}', '{rdf_format:invalid}']:
            try:
                harvester.validate_config(config)
                assert False
            except ValueError:
                assert True


class TestIDCATRDFHarvester(object):

    def test_before_download(self):

        i = IDCATRDFHarvester()

        url = 'http://some.url'

        values = i.before_download(url, {})

        assert values[0] == url
        assert values[1] == []

    def test_after_download(self):

        i = IDCATRDFHarvester()

        content = 'some.content'

        values = i.after_download(content, {})

<<<<<<< HEAD
        assert values[0] == content
        assert values[1] == []
=======
        eq_(values[0], content)
        eq_(values[1], [])

    def test_update_package_schema_for_create(self):

        i = IDCATRDFHarvester()

        package_schema = dict(some_validator='some.content')

        value = i.update_package_schema_for_create(package_schema)

        eq_(value, package_schema)

    def test_update_package_schema_for_update(self):

        i = IDCATRDFHarvester()

        package_schema = dict(some_validator='some.content')

        value = i.update_package_schema_for_update(package_schema)

        eq_(value, package_schema)
>>>>>>> e9d397a5
<|MERGE_RESOLUTION|>--- conflicted
+++ resolved
@@ -1289,19 +1289,12 @@
         last_job_status = harvest_source['status']['last_job']
         assert last_job_status['status'] == 'Finished'
 
-<<<<<<< HEAD
+        assert plugin.calls['update_package_schema_for_create'] == 2
         assert plugin.calls['before_create'] == 2
         assert plugin.calls['after_create'] == 2
+        assert plugin.calls['update_package_schema_for_update'] == 0
         assert plugin.calls['before_update'] == 0
         assert plugin.calls['after_update'] == 0
-=======
-        eq_(plugin.calls['update_package_schema_for_create'], 2)
-        eq_(plugin.calls['before_create'], 2)
-        eq_(plugin.calls['after_create'], 2)
-        eq_(plugin.calls['update_package_schema_for_update'], 0)
-        eq_(plugin.calls['before_update'], 0)
-        eq_(plugin.calls['after_update'], 0)
->>>>>>> e9d397a5
 
         # Mock an update in the remote file
         new_file = content.replace('Example dataset 1',
@@ -1312,19 +1305,12 @@
         # Run a second job
         self._run_full_job(harvest_source['id'], num_objects=2)
 
-<<<<<<< HEAD
+        assert plugin.calls['update_package_schema_for_create'] == 2
         assert plugin.calls['before_create'] == 2
         assert plugin.calls['after_create'] == 2
+        assert plugin.calls['update_package_schema_for_update'] == 2
         assert plugin.calls['before_update'] == 2
         assert plugin.calls['after_update'] == 2
-=======
-        eq_(plugin.calls['update_package_schema_for_create'], 2)
-        eq_(plugin.calls['before_create'], 2)
-        eq_(plugin.calls['after_create'], 2)
-        eq_(plugin.calls['update_package_schema_for_update'], 2)
-        eq_(plugin.calls['before_update'], 2)
-        eq_(plugin.calls['after_update'], 2)
->>>>>>> e9d397a5
 
 
 @pytest.mark.usefixtures(
@@ -1379,19 +1365,12 @@
             }
         )
 
-<<<<<<< HEAD
+        assert plugin.calls['update_package_schema_for_create'] == 2
         assert plugin.calls['before_create'] == 2
         assert plugin.calls['after_create'] == 0
+        assert plugin.calls['update_package_schema_for_update'] == 0
         assert plugin.calls['before_update'] == 0
         assert plugin.calls['after_update'] == 0
-=======
-        eq_(plugin.calls['update_package_schema_for_create'], 2)
-        eq_(plugin.calls['before_create'], 2)
-        eq_(plugin.calls['after_create'], 0)
-        eq_(plugin.calls['update_package_schema_for_update'], 0)
-        eq_(plugin.calls['before_update'], 0)
-        eq_(plugin.calls['after_update'], 0)
->>>>>>> e9d397a5
 
 
 @pytest.mark.usefixtures(
@@ -1448,20 +1427,12 @@
                 'errored': 1
             }
         )
-
-<<<<<<< HEAD
+        assert plugin.calls['update_package_schema_for_create'] == 2
         assert plugin.calls['before_create'] == 2
         assert plugin.calls['after_create'] == 1
+        assert plugin.calls['update_package_schema_for_update'] == 0
         assert plugin.calls['before_update'] == 0
         assert plugin.calls['after_update'] == 0
-=======
-        eq_(plugin.calls['update_package_schema_for_create'], 2)
-        eq_(plugin.calls['before_create'], 2)
-        eq_(plugin.calls['after_create'], 1)
-        eq_(plugin.calls['update_package_schema_for_update'], 0)
-        eq_(plugin.calls['before_update'], 0)
-        eq_(plugin.calls['after_update'], 0)
->>>>>>> e9d397a5
 
 
 class TestDCATRDFHarvester(object):
@@ -1504,12 +1475,8 @@
 
         values = i.after_download(content, {})
 
-<<<<<<< HEAD
         assert values[0] == content
         assert values[1] == []
-=======
-        eq_(values[0], content)
-        eq_(values[1], [])
 
     def test_update_package_schema_for_create(self):
 
@@ -1519,7 +1486,7 @@
 
         value = i.update_package_schema_for_create(package_schema)
 
-        eq_(value, package_schema)
+        assert value == package_schema
 
     def test_update_package_schema_for_update(self):
 
@@ -1529,5 +1496,4 @@
 
         value = i.update_package_schema_for_update(package_schema)
 
-        eq_(value, package_schema)
->>>>>>> e9d397a5
+        assert value == package_schema