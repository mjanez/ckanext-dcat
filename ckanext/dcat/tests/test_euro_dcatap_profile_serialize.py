--- conflicted
+++ resolved
@@ -17,17 +17,11 @@
 
 from ckanext.dcat import utils
 from ckanext.dcat.processors import RDFSerializer, HYDRA
-<<<<<<< HEAD
-from ckanext.dcat.profiles import (DCAT, DCT, ADMS, XSD, VCARD, FOAF, SCHEMA,
-                                   SKOS, LOCN, GSP, OWL, SPDX, GEOJSON_IMT,
-                                   DISTRIBUTION_LICENSE_FALLBACK_CONFIG)
-=======
 from ckanext.dcat.profiles import (
     DCAT, DCT, ADMS, XSD, VCARD, FOAF, SCHEMA,
     SKOS, LOCN, GSP, OWL, SPDX, GEOJSON_IMT,
 )
 from ckanext.dcat.profiles.euro_dcat_ap import DISTRIBUTION_LICENSE_FALLBACK_CONFIG
->>>>>>> 373cb77e
 from ckanext.dcat.utils import DCAT_EXPOSE_SUBCATALOGS
 from ckanext.dcat.tests.utils import BaseSerializeTest
 
